--- conflicted
+++ resolved
@@ -605,11 +605,7 @@
             snrt_dma_start_1d(ifmap, l->ifmap, ifmap_len * sizeof(double));
         curr_mean_load =
             snrt_dma_start_1d(curr_mean, l->current_mean, C * sizeof(double));
-<<<<<<< HEAD
-        weight_load = snrt_dma_start(weight, l->weight, C * sizeof(double));
-=======
         weight_load = snrt_dma_start_1d(weight, l->weight, C * sizeof(double));
->>>>>>> 178b2c90
         snrt_dma_wait(curr_var_load);
     } else if (snrt_is_compute_core()) {
         snrt_ssr_loop_1d(SNRT_SSR_DM_ALL, num_channels_work_for_core,
