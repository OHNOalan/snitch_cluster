--- conflicted
+++ resolved
@@ -1822,16 +1822,10 @@
             batchnorm_backward_training_dma_main_loop_fp_agnostic(
                 l, num_doubles_per_aligned_point, num_bytes_per_packed_point,
                 num_bytes_per_aligned_point,
-<<<<<<< HEAD
                 is_point_aligned_to_8_byte_boundary, num_points, work_left,
                 work_in_tile, dm_comm, tile_size_in_aligned_points,
                 grad_ofmap_scratch, ifmap_scratch, grad_ifmap_scratch, buf_flag,
                 4, 5);
-=======
-                is_point_aligned_to_8_byte_boundary, num_points, work_left, work_in_tile,
-                dm_comm, tile_size_in_aligned_points, grad_ofmap_scratch,
-                ifmap_scratch, grad_ifmap_scratch, buf_flag, 4, 5);
->>>>>>> f1eef07f
         } else {
             if (num_doubles_work_for_core_per_aligned_point == 0) {
                 uint32_t work_in_tile_temp = work_in_tile;
@@ -1850,15 +1844,9 @@
                     &grad_ifmap_scratch[compute_id], &ifmap_scratch[compute_id],
                     &weight_times_invstd_scratch[compute_id],
                     &k_scratch[compute_id],
-<<<<<<< HEAD
-                    &winvstd_times_meank_sub_dmean_scratch[compute_id],
-                    buf_flag, num_doubles_per_aligned_point, work_in_tile,
-                    work_mod_4, work_div_4_sub_1, tile_size_in_aligned_points,
-=======
                     &winvstd_times_meank_sub_dmean_scratch[compute_id], buf_flag,
                     num_doubles_per_aligned_point, work_in_tile, work_mod_4,
                     work_div_4_sub_1, tile_size_in_aligned_points,
->>>>>>> f1eef07f
                     num_doubles_work_for_core_per_aligned_point,
                     num_compute_cores, dm_comm);
             }
