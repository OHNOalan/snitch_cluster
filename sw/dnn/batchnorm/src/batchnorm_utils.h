#pragma once

#include <stdbool.h>
#include "batchnorm_data_structures.h"
#include "snrt.h"

#define PERF_DEBUG 1
#define PERF_WHOLE_BLOCK 1

#if PERF_WHOLE_BLOCK
#define SNRT_SECTIONED_MCYCLE() 0xdeadbeef
#else
#define SNRT_SECTIONED_MCYCLE() (snrt_mcycle())
#endif
#define min(a, b) ((a) < (b) ? (a) : (b))
#define max(a, b) ((a) > (b) ? (a) : (b))
#define ceildiv(a, b) ((((a)-1) / (b)) + 1)
#if PERF_DEBUG
NAMED_DUMP(uint32_t, PERF_RESULT, 0x7C4)
#endif

static inline uint32_t __attribute__((__const__))
get_core_num_work_items(uint32_t num_work_items, uint32_t num_compute_cores,
                        uint32_t compute_id) {
    return num_work_items / num_compute_cores +
           (compute_id < (num_work_items % num_compute_cores));
}

static inline uint32_t __attribute__((__const__))
get_offset_for_core_work_blocked(uint32_t num_work_items,
                                 uint32_t num_compute_cores,
                                 uint32_t compute_id) {
    return num_work_items / num_compute_cores * compute_id +
           min(compute_id, (num_work_items % num_compute_cores));
}

// use ALIGN_UP for powers of 2 - it'll be much faster
static inline uint32_t __attribute__((const))
align_up_non_power_of_2(uint32_t n, uint32_t multiple) {
    return ((n + multiple - 1) / multiple) * multiple;
}
static inline int positive_modulo(int i, int n) { return (i % n + n) % n; }

static inline void reset_and_start_perf_single_core(
    uint32_t compute_id, enum snrt_perf_cnt counter_idx,
    enum snrt_perf_cnt_type counter_type) {
#if PERF_DEBUG
    if (compute_id == 0) {
        snrt_reset_perf_counter(counter_idx);

        // Start performance counters
        snrt_start_perf_counter(counter_idx, counter_type, 0);
        DUMP(111000 + counter_idx);
    }
    snrt_cluster_hw_barrier();
#endif
}

static inline void end_perf_and_dump_single_core(
    uint32_t compute_id, enum snrt_perf_cnt counter_idx) {
#if PERF_DEBUG
    uint32_t res;
    if (compute_id == 0) {
        snrt_stop_perf_counter(counter_idx);

        res = snrt_get_perf_counter(counter_idx);
        DUMP(222000 + counter_idx);
        dump_PERF_RESULT(res);
    }
    snrt_cluster_hw_barrier();
#endif
}

static inline snrt_dma_txid_t initiate_dma_1d_or_2d(
    void* dst, void* src, size_t size, size_t dst_stride, size_t src_stride,
    size_t repeat, uint32_t is_1d) {
    if (is_1d) {
        return snrt_dma_start_1d(dst, src, size * repeat);
    } else {
        return snrt_dma_start_2d(dst, src, size, dst_stride, src_stride,
                                 repeat);
    }
}

static inline void __attribute__((always_inline))
batchnorm_forward_fp64_no_loop(
    const double* ifmap_scratch, double* ofmap_scratch,
    const double* gamma_scratch, const double* beta_scratch,
    uint32_t num_bytes_per_point,
    uint32_t num_points_work_for_core,  // requires: > 0
    uint32_t work_sub_1,
    uint32_t num_channels_to_process,  //  requires: > 0
    uint32_t channel_stride) {
    // access pattern: iterate over the different channels,
    //   then over the different points
    // Split work over channels to maximize efficacy of frep and avoid tcdm
    // contention. outside loop: channels inside loop: points
    snrt_ssr_loop_2d(
        SNRT_SSR_DM_ALL,
        num_points_work_for_core,  // dimension of inner loop
        num_channels_to_process,   // dimension of outer loop
        num_bytes_per_point,       // stride per inner loop iteration: 1 point
        channel_stride * sizeof(double));  // stride per outer loop iteration

    register volatile uint32_t i =
        0;  // updated during frep for pseudo-dual issue
    snrt_cluster_hw_barrier();
    snrt_ssr_read(SNRT_SSR_DM0, SNRT_SSR_2D, ifmap_scratch);
    snrt_ssr_write(SNRT_SSR_DM1, SNRT_SSR_2D, ofmap_scratch);
    snrt_ssr_enable();
    // do 1 loop
    do {  // while (i < num_channels_to_process)
        register double gamma = *gamma_scratch;
        register double beta = *beta_scratch;
        asm volatile(
            "frep.o %[n_frep], 1, 0, 0 \n"
            "fmadd.d ft1, ft0, %[gamma], %[beta]"
            :
            : [gamma] "fr"(gamma), [beta] "fr"(beta),
              [n_frep] "r"(work_sub_1)  // we repeat n_frep+1 times
            : "ft0", "ft1", "ft2");

        register uint32_t channel_stride_in_bytes;
        asm volatile(
            "slli %[channel_stride_in_bytes], %[channel_stride], 3\n"  // log_2(sizeof(double))
            "addi %[i], %[i], 1\n"
            "beq %[num_channels_to_process], %[i], 2f\n"  // shortcut when only
                                                          // 1 channel
            "add %[gamma_scratch], %[gamma_scratch], %[channel_stride_in_bytes]\n"
            "add %[beta_scratch], %[beta_scratch],%[channel_stride_in_bytes]\n"
            "2:\n"
            : [gamma_scratch] "+r"(gamma_scratch),
              [beta_scratch] "+r"(beta_scratch), [i] "+r"(i),
              [channel_stride_in_bytes] "+r"(channel_stride_in_bytes)
            : [channel_stride] "r"(channel_stride),
              [num_channels_to_process] "r"(num_channels_to_process)
            : "ft0", "ft1", "ft2");

    } while (i < num_channels_to_process);
    snrt_fpu_fence();
    __builtin_ssr_barrier(SNRT_SSR_DM1);
    snrt_ssr_disable();
}

static inline void __attribute__((always_inline))
batchnorm_forward_tile_fp64_looped(
    const double* ifmap_scratch, double* ofmap_scratch,
    const double* gamma_scratch, const double* beta_scratch,
    uint32_t num_bytes_per_point,
    uint32_t work_in_tile,  // requires: > 0
    uint32_t work_sub_1, uint32_t tile_stride_in_doubles,
    uint32_t num_channels_to_process,  //  requires: > 0
    uint32_t channel_stride, dm_comm_t* dm_comm) {
    // access pattern: iterate over the different channels,
    //   then over the different points
    // Split work over channels to maximize efficacy of frep and avoid tcdm
    // contention. outside loop: channels inside loop: points

    uint32_t buf_flag = 0;
    uint32_t prev_work = work_in_tile;
    const uint32_t inner_loop_stride = num_bytes_per_point;
    const uint32_t buf_flag_offset = tile_stride_in_doubles * sizeof(double);
    const uint32_t input_channel_array_reset_dist =
        channel_stride * num_channels_to_process * sizeof(double);
    const uint32_t outer_loop_stride = channel_stride * sizeof(double);
    snrt_ssr_loop_2d(
        SNRT_SSR_DM_ALL,
        work_in_tile,             // dimension of inner loop
        num_channels_to_process,  // dimension of outer loop
        inner_loop_stride,        // stride per inner loop iteration: 1 point
        outer_loop_stride);       // stride per outer loop iteration

    do {  // while (work_in_tile != 0)
        register volatile uint32_t i =
            0;  // updated during frep for pseudo-dual issue

        snrt_cluster_hw_barrier();
        snrt_ssr_read(SNRT_SSR_DM0, SNRT_SSR_2D, ifmap_scratch);
        snrt_ssr_write(SNRT_SSR_DM1, SNRT_SSR_2D, ofmap_scratch);
        snrt_ssr_enable();
        // do 1 loop
        do {  // while (i < num_channels_to_process)
            register double gamma = *gamma_scratch;
            register double beta = *beta_scratch;
            asm volatile(
                "frep.o %[n_frep], 1, 0, 0 \n"
                "fmadd.d ft1, ft0, %[gamma], %[beta]\n"
                :
                : [gamma] "fr"(gamma), [beta] "fr"(beta),
                  [n_frep] "r"(work_sub_1)  // we repeat n_frep+1 times
                : "ft0", "ft1", "ft2");

            register uint32_t channel_stride_in_bytes;
            asm volatile(
                "slli %[channel_stride_in_bytes], %[channel_stride], 3\n"  // log_2(sizeof(double))
                "addi %[i], %[i], 1\n"
                "add %[gamma_scratch], %[gamma_scratch], %[channel_stride_in_bytes]\n"
                "add %[beta_scratch], %[beta_scratch],%[channel_stride_in_bytes]\n"
                : [gamma_scratch] "+r"(gamma_scratch),
                  [beta_scratch] "+r"(beta_scratch), [i] "+&r"(i),
                  [channel_stride_in_bytes] "+r"(channel_stride_in_bytes)
                : [channel_stride] "r"(channel_stride),
                  [num_channels_to_process] "r"(num_channels_to_process)
                : "ft0", "ft1", "ft2");

            register uint32_t temp;
            asm volatile(
                "bne %[i], %[num_channels_to_process], 2f\n"
                "sub %[gamma_scratch], %[gamma_scratch], %[input_channel_array_reset_dist]\n"
                "sub %[beta_scratch], %[beta_scratch],%[input_channel_array_reset_dist]\n"
                "xori %[buf_flag], %[buf_flag], 1\n"
                "csrr x0, 0x7C2\n"  // wait for dma to compute parameters
                                    // because I don't want to do math here
                "lw %[work_in_tile], %[work_in_tile_offset](%[dm_comm])\n"
                "lw %[work_div_1_sub_1], %[work_div_1_sub_1_offset](%[dm_comm])\n"
                "beq %[work_in_tile], %[prev_work], 4f\n"   // check if we need
                                                            // to update ssr. If
                                                            // so, just update
                                                            // the bounds
                "addi %[prev_work], %[work_in_tile], -1\n"  // a = --b0
                // first stride still the same
                // a = b0 * s0
                // a = s1 - a
                // scfgwi %[REG_STRIDES_PLUS_1], %[DM_ALL] | %[a]<<5\n
                "scfgwi %[prev_work], %[DM_ALL] | %[REG_BOUNDS_PLUS_0]<<5\n"  // write_ssr_config
                "mul %[prev_work], %[prev_work], %[inner_loop_stride]\n"
                "sub %[prev_work], %[outer_loop_stride], %[prev_work]\n"
                "scfgwi %[prev_work], %[DM_ALL] | %[REG_STRIDES_PLUS_1]<<5\n"
                "mv %[prev_work], %[work_in_tile]\n"  // now use prev_work as
                                                      // prev_work instead of a
                                                      // temporary
                "4:\n"
                "beqz %[buf_flag], 3f\n"
                // buf_flag is 1, add to the scratches
                "add %[ifmap_scratch], %[ifmap_scratch], %[buf_flag_offset]\n"
                "add %[ofmap_scratch], %[ofmap_scratch], %[buf_flag_offset]\n"
                "j 2f\n"
                "3:\n"
                // buf_flag is 0, subtract back to original
                "sub %[ifmap_scratch], %[ifmap_scratch], %[buf_flag_offset]\n"
                "sub %[ofmap_scratch], %[ofmap_scratch], %[buf_flag_offset]\n"
                "2:\n"
                :
                [buf_flag] "+r"(buf_flag), [gamma_scratch] "+r"(gamma_scratch),
                [beta_scratch] "+r"(beta_scratch),
                [work_in_tile] "+r"(work_in_tile), [prev_work] "+r"(prev_work),
                [work_div_1_sub_1] "=r"(work_sub_1),
                [ifmap_scratch] "+r"(ifmap_scratch),
                [ofmap_scratch] "+r"(ofmap_scratch)
                : [i] "r"(i),
                  [num_channels_to_process] "r"(num_channels_to_process),
                  [input_channel_array_reset_dist] "r"(
                      input_channel_array_reset_dist),
                  [work_in_tile_offset] "i"(
                      offsetof(dm_comm_t, num_points_work_in_tile)),
                  [work_div_1_sub_1_offset] "i"(
                      offsetof(dm_comm_t, work_div_1_sub_1)),
                  [REG_BOUNDS_PLUS_0] "i"(REG_BOUNDS),
                  [REG_WPTR_2D] "i"(REG_WPTR + 2),
                  [REG_RPTR_2D] "i"(REG_RPTR + 2),
                  [DM_ALL] "i"(SNRT_SSR_DM_ALL), [DM_0] "i"(SNRT_SSR_DM0),
                  [DM_1] "i"(SNRT_SSR_DM1), [DM_2] "i"(SNRT_SSR_DM2),
                  [REG_STRIDES_PLUS_1] "i"(REG_STRIDES + 1),
                  [inner_loop_stride] "r"(inner_loop_stride),
                  [outer_loop_stride] "r"(outer_loop_stride),
                  [dm_comm] "r"(dm_comm), [buf_flag_offset] "r"(buf_flag_offset)
                : "ft0", "ft1", "ft2", "x0", "memory");

        } while (i < num_channels_to_process);
        // don't need to fpu_fence since last 3 instructions are inconsequential
        snrt_fpu_fence();
        __builtin_ssr_barrier(SNRT_SSR_DM1);
    } while (work_in_tile != 0);
    snrt_ssr_disable();
    snrt_cluster_hw_barrier();
}

static inline void __attribute__((always_inline))
batchnorm_collect_statistics_fp64_no_loop(
    const double* ifmap_scratch, double* current_mean_scratch,
    double* current_var_scratch,
    uint32_t num_points,  // of all batches. represents N in computation of mean
                          // and var
    uint32_t num_bytes_per_point,
    uint32_t num_points_work_for_core,  // requires: > 0
    uint32_t work_div_4_sub_1, uint32_t work_mod_4,
    uint32_t num_channels_to_process,  //  requires: > 0
    uint32_t channel_stride) {
    // access pattern: iterate over the different channels,
    //   then over the different points
    // Split work over channels to maximize efficacy of frep and avoid tcdm
    // contention. outside loop: channels inside loop: points
    snrt_ssr_loop_3d(
        SNRT_SSR_DM0,
        num_points_work_for_core,  // dimension of inner loop
        2,                         // repeat values once
        num_channels_to_process,   // dimension of outer loop
        num_bytes_per_point,       // stride per inner loop iteration: 1 point
        0,                         // repeat values once per channel
        channel_stride * sizeof(double));  // stride per outer loop iteration

    register volatile uint32_t i =
        0;  // updated during frep for pseudo-dual issue
    register uint32_t frep = num_points_work_for_core >= 4;

    register double ZERO asm("ft9");  // can consider fcvt instead
    asm volatile("fcvt.d.w %[ZERO], zero\n"
                 : [ZERO] "=r"(ZERO)::"ft0", "ft1", "ft2");
    register double sum0 = 0, sum1 = 0, sum2 = 0, sum3 = 0;
    register double num_points_double = num_points;
    snrt_cluster_hw_barrier();
    snrt_ssr_read(SNRT_SSR_DM0, SNRT_SSR_3D, ifmap_scratch);
    snrt_ssr_enable();
    // do 1 loop
    do {  // while (i < num_channels_to_process)
        register double mean;
        if (frep) {
            asm volatile(
                "frep.o %[n_frep], 4, 0, 0 \n"
                "fadd.d %[sum0], ft0, %[sum0]\n"
                "fadd.d %[sum1], ft0, %[sum1]\n"
                "fadd.d %[sum2], ft0, %[sum2]\n"
                "fadd.d %[sum3], ft0, %[sum3]\n"
                : [sum0] "+fr"(sum0), [sum1] "+fr"(sum1), [sum2] "+fr"(sum2),
                  [sum3] "+fr"(sum3)
                : [n_frep] "r"(work_div_4_sub_1)  // we repeat n_frep+1 times
                : "ft0", "ft1", "ft2");
        }

        register uint32_t channel_stride_in_bytes;
        asm volatile(
            "slli %[channel_stride_in_bytes], %[channel_stride], 3\n"  // log_2(sizeof(double))
            "beqz %[i], 1f\n"
            "add %[current_mean_scratch], %[current_mean_scratch],%[channel_stride_in_bytes]\n"
            "add %[current_var_scratch], %[current_var_scratch],%[channel_stride_in_bytes]\n"
            "1:\n"
            "addi %[i], %[i], 1\n"
            : [current_mean_scratch] "+r"(current_mean_scratch),
              [current_var_scratch] "+r"(current_var_scratch), [i] "+r"(i),
              [channel_stride_in_bytes] "=&r"(channel_stride_in_bytes)
            : [channel_stride] "r"(channel_stride),
              [num_channels_to_process] "r"(num_channels_to_process)
            : "ft0", "ft1", "ft2");

        register uint32_t mod_temp;
        asm volatile(
            "beqz %[work_mod_4], 0f\n"              // mod is 0
            "andi %[mod_temp], %[work_mod_4], 1\n"  // is last bit 1? if no,
                                                    // then mod is 2
            "beqz %[mod_temp], 2f\n"                // jump to 2 if no
            "andi %[mod_temp], %[work_mod_4], 2\n"  // is last bit 1? if no,
                                                    // then mod is 1
            "beqz %[mod_temp], 1f\n"                // jump to 1 if no
            "3:\n"
            "fadd.d %[sum0], ft0, %[sum0]\n"
            "fadd.d %[sum1], ft0, %[sum1]\n"
            "fadd.d %[sum2], ft0, %[sum2]\n"
            "j 0f\n"
            "2:\n"
            "fadd.d %[sum0], ft0, %[sum0]\n"
            "fadd.d %[sum1], ft0, %[sum1]\n"
            "j 0f\n"
            "1:\n"
            "fadd.d %[sum0], ft0, %[sum0]\n"
            "0:\n"
            "fadd.d %[sum2], %[sum2], %[sum3]\n"
            "fadd.d %[sum0], %[sum0], %[sum1]\n"
            "fsgnj.d %[sum3], %[ZERO], %[ZERO]\n"
            "fsgnj.d %[sum1], %[ZERO], %[ZERO]\n"
            "fadd.d %[sum0], %[sum0], %[sum2]\n"
            "fsgnj.d %[sum2], %[ZERO], %[ZERO]\n"
            "fdiv.d %[mean], %[sum0], %[num_points_double]\n"
            "fsgnj.d %[sum0], %[ZERO], %[ZERO]\n"
            : [mod_temp] "=r"(mod_temp), [sum0] "+fr"(sum0), [sum1] "+fr"(sum1),
              [sum2] "+fr"(sum2), [sum3] "+fr"(sum3), [mean] "=fr"(mean)
            : [work_mod_4] "r"(work_mod_4), [ZERO] "fr"(ZERO),
              [num_points_double] "fr"(num_points_double)
            : "ft0", "ft1", "ft2");
        if (frep) {
            asm volatile(
                "frep.o %[n_frep], 8, 0, 0 \n"
                "fsub.d ft3, ft0, %[mean]\n"
                "fsub.d ft4, ft0, %[mean]\n"
                "fsub.d ft5, ft0, %[mean]\n"
                "fsub.d ft6, ft0, %[mean]\n"
                "fmadd.d %[sum0], ft3, ft3, %[sum0]\n"
                "fmadd.d %[sum1], ft4, ft4, %[sum1]\n"
                "fmadd.d %[sum2], ft5, ft5, %[sum2]\n"
                "fmadd.d %[sum3], ft6, ft6, %[sum3]\n"
                : [sum0] "+fr"(sum0), [sum1] "+fr"(sum1), [sum2] "+fr"(sum2),
                  [sum3] "+fr"(sum3)
                : [n_frep] "r"(work_div_4_sub_1),  // we repeat n_frep+1 times
                  [mean] "fr"(mean)
                : "ft0", "ft1", "ft2", "ft3", "ft4", "ft5", "ft6");
        }
        register double pop_variance;
        asm volatile(
            "beqz %[work_mod_4], 0f\n"              // mod is 0
            "andi %[mod_temp], %[work_mod_4], 1\n"  // is last bit 1? if no,
                                                    // then mod is 2
            "beqz %[mod_temp], 2f\n"                // jump to 2 if no
            "andi %[mod_temp], %[work_mod_4], 2\n"  // is last bit 1? if no,
                                                    // then mod is 1
            "beqz %[mod_temp], 1f\n"                // jump to 1 if no
            "3:\n"
            "fsub.d ft3, ft0, %[mean]\n"
            "fsub.d ft4, ft0, %[mean]\n"
            "fsub.d ft5, ft0, %[mean]\n"
            "fmadd.d %[sum0], ft3, ft3, %[sum0]\n"
            "fmadd.d %[sum1], ft4, ft4, %[sum1]\n"
            "fmadd.d %[sum2], ft5, ft5, %[sum2]\n"
            "j 0f\n"
            "2:\n"
            "fsub.d ft3, ft0, %[mean]\n"
            "fsub.d ft4, ft0, %[mean]\n"
            "fmadd.d %[sum0], ft3, ft3, %[sum0]\n"
            "fmadd.d %[sum1], ft4, ft4, %[sum1]\n"
            "j 0f\n"
            "1:\n"
            "fsub.d ft3, ft0, %[mean]\n"
            "fmadd.d %[sum0], ft3, ft3, %[sum0]\n"
            "0:\n"
            "fadd.d %[sum2], %[sum2], %[sum3]\n"
            "fadd.d %[sum0], %[sum0], %[sum1]\n"
            "fsgnj.d %[sum3], %[ZERO], %[ZERO]\n"
            "fsgnj.d %[sum1], %[ZERO], %[ZERO]\n"
            "fadd.d %[sum0], %[sum0], %[sum2]\n"
            "fsgnj.d %[sum2], %[ZERO], %[ZERO]\n"
            "fdiv.d %[pop_variance], %[sum0], %[num_points_double]\n"
            "fsgnj.d %[sum0], %[ZERO], %[ZERO]\n"
            "fsd %[mean], 0(%[current_mean_scratch])\n"
            "fsd %[pop_variance], 0(%[current_var_scratch])\n"
            : [mod_temp] "=&r"(mod_temp), [sum0] "+fr"(sum0),
              [sum1] "+fr"(sum1), [sum2] "+fr"(sum2), [sum3] "+fr"(sum3),
              [pop_variance] "=&fr"(pop_variance)
            : [work_mod_4] "r"(work_mod_4), [ZERO] "fr"(ZERO),
              [num_points_double] "fr"(num_points_double), [mean] "fr"(mean),
              [current_mean_scratch] "r"(current_mean_scratch),
              [current_var_scratch] "r"(current_var_scratch)
            : "ft0", "ft1", "ft2", "ft3", "ft4", "ft5");
    } while (i < num_channels_to_process);
    // don't need to fpu_fence since last 3 instructions are inconsequential
    snrt_ssr_disable();
}

static inline void __attribute__((always_inline))
batchnorm_collect_mean_statistics_tile_fp64_looped(
    const double* ifmap_scratch, double* current_mean_scratch,
    uint32_t num_points,  // of all batches. represents N in computation of mean
                          // and var
    uint32_t num_bytes_per_point,
    uint32_t work_in_tile,  // requires: > 0
    uint32_t work_div_4_sub_1, uint32_t work_mod_4,
    uint32_t tile_stride_in_doubles,
    uint32_t num_channels_to_process,  //  requires: > 0
    uint32_t channel_stride, dm_comm_t* dm_comm) {
    // access pattern: iterate over the different channels,
    //   then over the different points
    // Split work over channels to maximize efficacy of frep and avoid tcdm
    // contention. outside loop: channels inside loop: points

    uint32_t prev_work = work_in_tile;
    register uint32_t next_work_mod_4;
    register uint32_t frep = work_in_tile >= 4;
    register double ZERO asm("ft9");  // can consider fcvt instead
    asm volatile("fcvt.d.w %[ZERO], zero\n"
                 : [ZERO] "=r"(ZERO)::"ft0", "ft1", "ft2");

    uint32_t buf_flag = 0;

    // consider: inlining these as well later
    const uint32_t buf_flag_offset = tile_stride_in_doubles * sizeof(double);
    const uint32_t inner_loop_stride = num_bytes_per_point;
    const uint32_t outer_loop_stride = channel_stride * sizeof(double);

    snrt_ssr_loop_2d(
        SNRT_SSR_DM0,
        work_in_tile,             // dimension of inner loop
        num_channels_to_process,  // dimension of outer loop
        inner_loop_stride,        // stride per inner loop iteration: 1 point
        outer_loop_stride);       // stride per outer loop iteration

    register double sum0 = 0, sum1 = 0, sum2 = 0, sum3 = 0;
    register double num_points_double = num_points;
    snrt_ssr_enable();
    do {  // while (work_in_tile != 0)
        register volatile uint32_t i =
            0;  // updated during frep for pseudo-dual issue
        snrt_cluster_hw_barrier();
        snrt_ssr_read(SNRT_SSR_DM0, SNRT_SSR_2D, ifmap_scratch);
        // do 1 loop
        do {  // while (i < num_channels_to_process)
            if (frep) {
                asm volatile(
                    "frep.o %[n_frep], 4, 0, 0 \n"
                    "fadd.d %[sum3], ft0, %[sum3]\n"
                    "fadd.d %[sum2], ft0, %[sum2]\n"
                    "fadd.d %[sum1], ft0, %[sum1]\n"
                    "fadd.d %[sum0], ft0, %[sum0]\n"
                    :
                    [sum0] "+fr"(sum0), [sum1] "+fr"(sum1), [sum2] "+fr"(sum2),
                    [sum3] "+fr"(sum3)
                    : [n_frep] "r"(
                        work_div_4_sub_1)  // we repeat n_frep+1 times
                    : "ft0", "ft1", "ft2");
            }

            register uint32_t channel_stride_in_bytes;
            asm volatile(
                "slli %[channel_stride_in_bytes], %[channel_stride], 3\n"  // log_2(sizeof(double))
                "beqz %[i], 1f\n"
                "add %[current_mean_scratch], %[current_mean_scratch],%[channel_stride_in_bytes]\n"
                "1:\n"
                "addi %[i], %[i], 1\n"
                :
                [current_mean_scratch] "+r"(current_mean_scratch), [i] "+r"(i),
                [channel_stride_in_bytes] "=&r"(channel_stride_in_bytes)
                : [channel_stride] "r"(channel_stride),
                  [num_channels_to_process] "r"(num_channels_to_process)
                : "ft0", "ft1", "ft2");

            register uint32_t temp;
            asm volatile(
                "bne %[i], %[num_channels_to_process], 2f\n"
                "xori %[buf_flag], %[buf_flag], 1\n"
                "csrr x0, 0x7C2\n"  // wait for dma to compute parameters
                                    // because I don't want to do math here
                "lw %[work_in_tile], %[work_in_tile_offset](%[dm_comm])\n"
                "lw %[next_work_mod_4], %[work_mod_4_offset](%[dm_comm])\n"
                "lw %[work_div_4_sub_1], %[work_div_4_sub_1_offset](%[dm_comm])\n"
                "slti %[frep], %[work_in_tile], 4\n"  // cmp frep < 2, then
                                                      // negate in next
                                                      // instruction
                "xori %[frep], %[frep], 1\n"
                "beq %[work_in_tile], %[prev_work], 4f\n"   // check if we need
                                                            // to update ssr. If
                                                            // so, just update
                                                            // the bounds
                "addi %[prev_work], %[work_in_tile], -1\n"  // a = --b0
                "scfgwi %[prev_work], %[DM_0] | %[REG_BOUNDS_PLUS_0]<<5\n"  // write_ssr_config
                "mul %[prev_work], %[prev_work], %[inner_loop_stride]\n"
                "sub %[prev_work], %[outer_loop_stride], %[prev_work]\n"
                "scfgwi %[prev_work], %[DM_0] | %[REG_STRIDES_PLUS_1]<<5\n"
                // first stride still the same
                // a = b0 * s0
                // a = s1 - a
                // scfgwi %[REG_STRIDES_PLUS_1], %[DM_ALL] | %[a]<<5\n
                "mv %[prev_work], %[work_in_tile]\n"  // now use prev_work as
                                                      // prev_work instead of a
                                                      // temporary
                "4:\n"
                "beqz %[buf_flag], 3f\n"
                // buf_flag is 1, add to the scratches
                "add %[ifmap_scratch], %[ifmap_scratch], %[buf_flag_offset]\n"
                "j 2f\n"
                "3:\n"
                // buf_flag is 0, subtract back to original
                "sub %[ifmap_scratch], %[ifmap_scratch], %[buf_flag_offset]\n"
                "2:\n"
                : [buf_flag] "+r"(buf_flag), [work_in_tile] "+r"(work_in_tile),
                  [next_work_mod_4] "=r"(next_work_mod_4),
                  [prev_work] "+r"(prev_work), [frep] "+r"(frep),
                  [work_div_4_sub_1] "+r"(work_div_4_sub_1),
                  [ifmap_scratch] "+r"(ifmap_scratch)
                : [i] "r"(i),
                  [num_channels_to_process] "r"(num_channels_to_process),
                  [work_in_tile_offset] "i"(
                      offsetof(dm_comm_t, num_points_work_in_tile)),
                  [work_mod_4_offset] "i"(offsetof(dm_comm_t, work_mod_4)),
                  [work_div_4_sub_1_offset] "i"(
                      offsetof(dm_comm_t, work_div_4_sub_1)),
                  [REG_BOUNDS_PLUS_0] "i"(REG_BOUNDS),
                  [REG_WPTR_2D] "i"(REG_WPTR + 2),
                  [REG_RPTR_2D] "i"(REG_RPTR + 2), [DM_0] "i"(SNRT_SSR_DM0),
                  [REG_STRIDES_PLUS_1] "i"(REG_STRIDES + 1),
                  [inner_loop_stride] "r"(inner_loop_stride),
                  [outer_loop_stride] "r"(outer_loop_stride),
                  [dm_comm] "r"(dm_comm), [buf_flag_offset] "r"(buf_flag_offset)
                : "ft0", "ft1", "ft2", "x0", "memory");

            register uint32_t mod_temp;
            register double running_sum;
            asm volatile(
                "fld %[running_sum], 0(%[current_mean_scratch])\n"
                "beqz %[work_mod_4], 0f\n"              // mod is 0
                "andi %[mod_temp], %[work_mod_4], 1\n"  // is last bit 1? if no,
                                                        // then mod is 2
                "beqz %[mod_temp], 2f\n"                // jump to 2 if no
                "andi %[mod_temp], %[work_mod_4], 2\n"  // is last bit 1? if no,
                                                        // then mod is 1
                "beqz %[mod_temp], 1f\n"                // jump to 1 if no
                "3:\n"
                "fadd.d %[sum2], ft0, %[sum2]\n"
                "fadd.d %[sum1], ft0, %[sum1]\n"
                "fadd.d %[sum0], ft0, %[sum0]\n"
                "j 0f\n"
                "2:\n"
                "fadd.d %[sum1], ft0, %[sum1]\n"
                "fadd.d %[sum0], ft0, %[sum0]\n"
                "j 0f\n"
                "1:\n"
                "fadd.d %[sum0], ft0, %[sum0]\n"
                "0:\n"
                "fadd.d %[sum2], %[sum2], %[sum3]\n"
                "fsgnj.d %[sum3], %[ZERO], %[ZERO]\n"
                "fadd.d %[sum0], %[sum0], %[sum1]\n"
                "fsgnj.d %[sum1], %[ZERO], %[ZERO]\n"
                "fadd.d %[sum0], %[sum0], %[sum2]\n"
                "fsgnj.d %[sum2], %[ZERO], %[ZERO]\n"
                "fadd.d %[running_sum], %[running_sum], %[sum0]\n"
                "fsgnj.d %[sum0], %[ZERO], %[ZERO]\n"
                "fsd %[running_sum], 0(%[current_mean_scratch])\n"
                : [mod_temp] "=r"(mod_temp), [sum0] "+fr"(sum0),
                  [sum1] "+fr"(sum1), [sum2] "+fr"(sum2), [sum3] "+fr"(sum3),
                  [running_sum] "=&fr"(running_sum)
                : [work_mod_4] "r"(work_mod_4), [ZERO] "fr"(ZERO),
                  [current_mean_scratch] "r"(current_mean_scratch)
                : "ft0", "ft1", "ft2");
        } while (i < num_channels_to_process);
        work_mod_4 = next_work_mod_4;
        current_mean_scratch -= channel_stride * (num_channels_to_process - 1);
        // don't need to fpu_fence since last 3 instructions are inconsequential
    } while (work_in_tile != 0);
    snrt_ssr_loop_1d(SNRT_SSR_DM_ALL, num_channels_to_process,
                     outer_loop_stride);
    snrt_fpu_fence();
    snrt_ssr_read(SNRT_SSR_DM0, SNRT_SSR_1D, current_mean_scratch);
    snrt_ssr_write(SNRT_SSR_DM1, SNRT_SSR_1D, current_mean_scratch);

    asm volatile(
        "frep.o %[n_frep], 1, 0, 0\n"
        "fdiv.d ft1, ft0, %[num_points_double]\n"
        :
        : [n_frep] "r"(num_channels_to_process - 1), [num_points_double] "fr"(
                                                         num_points_double)
        : "ft0", "ft1", "ft2");
    __builtin_ssr_barrier(SNRT_SSR_DM1);
    snrt_ssr_disable();
    snrt_cluster_hw_barrier();
}

static inline void __attribute__((always_inline))
batchnorm_collect_var_statistics_tile_fp64_looped(
    const double* ifmap_scratch, const double* current_mean_scratch,
    double* current_var_scratch,
    uint32_t num_points,  // of all batches. represents N in computation of mean
                          // and var
    uint32_t num_bytes_per_point,
    uint32_t work_in_tile,  // requires: > 0
    uint32_t work_div_4_sub_1, uint32_t work_mod_4,
    uint32_t tile_stride_in_doubles,
    uint32_t num_channels_to_process,  //  requires: > 0
    uint32_t channel_stride, dm_comm_t* dm_comm) {
    // access pattern: iterate over the different channels,
    //   then over the different points
    // Split work over channels to maximize efficacy of frep and avoid tcdm
    // contention. outside loop: channels inside loop: points

    uint32_t prev_work = work_in_tile;
    register uint32_t next_work_mod_4;
    register uint32_t frep = work_in_tile >= 4;
    register double ZERO asm("ft9");  // can consider fcvt instead
    asm volatile("fcvt.d.w %[ZERO], zero\n"
                 : [ZERO] "=r"(ZERO)::"ft0", "ft1", "ft2");

    uint32_t buf_flag = 0;

    // consider: inlining these as well later
    const uint32_t buf_flag_offset = tile_stride_in_doubles * sizeof(double);
    const uint32_t input_channel_array_reset_dist =
        channel_stride * num_channels_to_process * sizeof(double);
    const uint32_t inner_loop_stride = num_bytes_per_point;
    const uint32_t outer_loop_stride = channel_stride * sizeof(double);

    snrt_ssr_loop_2d(
        SNRT_SSR_DM0,
        work_in_tile,             // dimension of inner loop
        num_channels_to_process,  // dimension of outer loop
        inner_loop_stride,        // stride per inner loop iteration: 1 point
        outer_loop_stride);       // stride per outer loop iteration

    register double sum0 = 0, sum1 = 0, sum2 = 0, sum3 = 0;
    register double num_points_double = num_points;
    snrt_ssr_enable();
    do {  // while (work_in_tile != 0)
        register volatile uint32_t i =
            0;  // updated during frep for pseudo-dual issue
        snrt_cluster_hw_barrier();
        snrt_ssr_read(SNRT_SSR_DM0, SNRT_SSR_2D, ifmap_scratch);
        // do 1 loop
        do {  // while (i < num_channels_to_process)
            register double mean = *current_mean_scratch;
            if (frep) {
                asm volatile(
                    "frep.o %[n_frep], 8, 0, 0 \n"
                    "fsub.d ft6, ft0, %[mean]\n"
                    "fsub.d ft5, ft0, %[mean]\n"
                    "fsub.d ft4, ft0, %[mean]\n"
                    "fsub.d ft3, ft0, %[mean]\n"
                    "fmadd.d %[sum3], ft6, ft6, %[sum3]\n"
                    "fmadd.d %[sum2], ft5, ft5, %[sum2]\n"
                    "fmadd.d %[sum1], ft4, ft4, %[sum1]\n"
                    "fmadd.d %[sum0], ft3, ft3, %[sum0]\n"
                    :
                    [sum0] "+fr"(sum0), [sum1] "+fr"(sum1), [sum2] "+fr"(sum2),
                    [sum3] "+fr"(sum3)
                    : [n_frep] "r"(
                          work_div_4_sub_1),  // we repeat n_frep+1 times
                      [mean] "fr"(mean)
                    : "ft0", "ft1", "ft2", "ft3", "ft4", "ft5", "ft6");
            }

            register uint32_t channel_stride_in_bytes;
            asm volatile(
                "slli %[channel_stride_in_bytes], %[channel_stride], 3\n"  // log_2(sizeof(double))
                "beqz %[i], 1f\n"
                "add %[current_var_scratch], %[current_var_scratch],%[channel_stride_in_bytes]\n"
                "1:\n"
                "addi %[i], %[i], 1\n"
                "add %[current_mean_scratch], %[current_mean_scratch],%[channel_stride_in_bytes]\n"
                :
                [current_mean_scratch] "+r"(current_mean_scratch), [i] "+r"(i),
                [channel_stride_in_bytes] "=&r"(channel_stride_in_bytes),
                [current_var_scratch] "+r"(current_var_scratch)
                : [channel_stride] "r"(channel_stride),
                  [num_channels_to_process] "r"(num_channels_to_process)
                : "ft0", "ft1", "ft2");

            register uint32_t temp;
            asm volatile(
                "bne %[i], %[num_channels_to_process], 2f\n"
                "sub %[current_mean_scratch], %[current_mean_scratch], %[input_channel_array_reset_dist]\n"
                "xori %[buf_flag], %[buf_flag], 1\n"
                "csrr x0, 0x7C2\n"  // wait for dma to compute parameters
                                    // because I don't want to do math here
                "lw %[work_in_tile], %[work_in_tile_offset](%[dm_comm])\n"
                "lw %[next_work_mod_4], %[work_mod_4_offset](%[dm_comm])\n"
                "lw %[work_div_4_sub_1], %[work_div_4_sub_1_offset](%[dm_comm])\n"
                "slti %[frep], %[work_in_tile], 4\n"  // cmp frep < 2, then
                                                      // negate in next
                                                      // instruction
                "xori %[frep], %[frep], 1\n"
                "beq %[work_in_tile], %[prev_work], 4f\n"   // check if we need
                                                            // to update ssr. If
                                                            // so, just update
                                                            // the bounds
                "addi %[prev_work], %[work_in_tile], -1\n"  // a = --b0
                "scfgwi %[prev_work], %[DM_0] | %[REG_BOUNDS_PLUS_0]<<5\n"  // write_ssr_config
                "mul %[prev_work], %[prev_work], %[inner_loop_stride]\n"
                "sub %[prev_work], %[outer_loop_stride], %[prev_work]\n"
                "scfgwi %[prev_work], %[DM_0] | %[REG_STRIDES_PLUS_1]<<5\n"
                // first stride still the same
                // a = b0 * s0
                // a = s1 - a
                // scfgwi %[REG_STRIDES_PLUS_1], %[DM_ALL] | %[a]<<5\n
                "mv %[prev_work], %[work_in_tile]\n"  // now use prev_work as
                                                      // prev_work instead of a
                                                      // temporary
                "4:\n"
                "beqz %[buf_flag], 3f\n"
                // buf_flag is 1, add to the scratches
                "add %[ifmap_scratch], %[ifmap_scratch], %[buf_flag_offset]\n"
                "j 2f\n"
                "3:\n"
                // buf_flag is 0, subtract back to original
                "sub %[ifmap_scratch], %[ifmap_scratch], %[buf_flag_offset]\n"
                "2:\n"
                : [buf_flag] "+r"(buf_flag), [work_in_tile] "+r"(work_in_tile),
                  [next_work_mod_4] "=r"(next_work_mod_4),
                  [prev_work] "+r"(prev_work), [frep] "+r"(frep),
                  [work_div_4_sub_1] "+r"(work_div_4_sub_1),
                  [ifmap_scratch] "+r"(ifmap_scratch),
                  [current_mean_scratch] "+r"(current_mean_scratch)
                : [i] "r"(i),
                  [num_channels_to_process] "r"(num_channels_to_process),
                  [work_in_tile_offset] "i"(
                      offsetof(dm_comm_t, num_points_work_in_tile)),
                  [work_mod_4_offset] "i"(offsetof(dm_comm_t, work_mod_4)),
                  [work_div_4_sub_1_offset] "i"(
                      offsetof(dm_comm_t, work_div_4_sub_1)),
                  [REG_BOUNDS_PLUS_0] "i"(REG_BOUNDS),
                  [REG_WPTR_2D] "i"(REG_WPTR + 2),
                  [REG_RPTR_2D] "i"(REG_RPTR + 2), [DM_0] "i"(SNRT_SSR_DM0),
                  [REG_STRIDES_PLUS_1] "i"(REG_STRIDES + 1),
                  [inner_loop_stride] "r"(inner_loop_stride),
                  [outer_loop_stride] "r"(outer_loop_stride),
                  [dm_comm] "r"(dm_comm),
                  [buf_flag_offset] "r"(buf_flag_offset),
                  [input_channel_array_reset_dist] "r"(
                      input_channel_array_reset_dist)
                : "ft0", "ft1", "ft2", "x0", "memory");

            register uint32_t mod_temp;
            register double running_sum;
            asm volatile(
                "fld %[running_sum], 0(%[current_var_scratch])\n"
                "beqz %[work_mod_4], 0f\n"              // mod is 0
                "andi %[mod_temp], %[work_mod_4], 1\n"  // is last bit 1? if no,
                                                        // then mod is 2
                "beqz %[mod_temp], 2f\n"                // jump to 2 if no
                "andi %[mod_temp], %[work_mod_4], 2\n"  // is last bit 1? if no,
                                                        // then mod is 1
                "beqz %[mod_temp], 1f\n"                // jump to 1 if no
                "3:\n"
                "fsub.d ft5, ft0, %[mean]\n"
                "fsub.d ft4, ft0, %[mean]\n"
                "fsub.d ft3, ft0, %[mean]\n"
                "fmadd.d %[sum2], ft5, ft5, %[sum2]\n"
                "fmadd.d %[sum1], ft4, ft4, %[sum1]\n"
                "fmadd.d %[sum0], ft3, ft3, %[sum0]\n"
                "j 0f\n"
                "2:\n"
                "fsub.d ft4, ft0, %[mean]\n"
                "fsub.d ft3, ft0, %[mean]\n"
                "fmadd.d %[sum1], ft4, ft4, %[sum1]\n"
                "fmadd.d %[sum0], ft3, ft3, %[sum0]\n"
                "j 0f\n"
                "1:\n"
                "fsub.d ft3, ft0, %[mean]\n"
                "fmadd.d %[sum0], ft3, ft3, %[sum0]\n"
                "0:\n"
                "fadd.d %[sum2], %[sum2], %[sum3]\n"
                "fsgnj.d %[sum3], %[ZERO], %[ZERO]\n"
                "fadd.d %[sum0], %[sum0], %[sum1]\n"
                "fsgnj.d %[sum1], %[ZERO], %[ZERO]\n"
                "fadd.d %[sum0], %[sum0], %[sum2]\n"
                "fsgnj.d %[sum2], %[ZERO], %[ZERO]\n"
                "fadd.d %[running_sum], %[running_sum], %[sum0]\n"
                "fsgnj.d %[sum0], %[ZERO], %[ZERO]\n"
                "fsd %[running_sum], 0(%[current_var_scratch])\n"
                : [mod_temp] "=&r"(mod_temp), [sum0] "+&fr"(sum0),
                  [sum1] "+&fr"(sum1), [sum2] "+&fr"(sum2), [sum3] "+&fr"(sum3),
                  [running_sum] "=&fr"(running_sum)
                : [work_mod_4] "r"(work_mod_4), [ZERO] "fr"(ZERO),
                  [num_points_double] "fr"(num_points_double),
                  [mean] "fr"(mean),
                  [current_var_scratch] "r"(current_var_scratch)
                : "ft0", "ft1", "ft2", "ft3", "ft4", "ft5");
        } while (i < num_channels_to_process);
        work_mod_4 = next_work_mod_4;
        current_var_scratch -= channel_stride * (num_channels_to_process - 1);
        // don't need to fpu_fence since last 3 instructions are inconsequential
    } while (work_in_tile != 0);
    snrt_ssr_loop_1d(SNRT_SSR_DM_ALL, num_channels_to_process,
                     outer_loop_stride);
    snrt_fpu_fence();
    snrt_ssr_read(SNRT_SSR_DM0, SNRT_SSR_1D, current_var_scratch);
    snrt_ssr_write(SNRT_SSR_DM1, SNRT_SSR_1D, current_var_scratch);

    asm volatile(
        "frep.o %[n_frep], 1, 0, 0\n"
        "fdiv.d ft1, ft0, %[num_points_double]\n"
        :
        : [n_frep] "r"(num_channels_to_process - 1), [num_points_double] "fr"(
                                                         num_points_double)
        : "ft0", "ft1", "ft2");
    __builtin_ssr_barrier(SNRT_SSR_DM1);
    snrt_ssr_disable();
    snrt_cluster_hw_barrier();
}

static inline void batchnorm_forward_dma_main_loop_fp_agnostic(
    double* ifmap, double* ofmap, uint32_t num_doubles_per_aligned_point,
    uint32_t num_bytes_per_packed_point, uint32_t num_bytes_per_aligned_point,
    uint32_t is_point_aligned_to_8_byte_boundary,
    uint32_t work_left,  // only present for dma
    uint32_t initial_work_in_tile, dm_comm_t* dm_comm, uint32_t unroll,
    uint32_t tile_size_in_points, uint32_t tile_stride_in_doubles,
    double* ifmap_scratch, double* ofmap_scratch, uint32_t buf_flag) {
    snrt_dma_wait_all();

    // signal first iteration
    // compute cores don't have to read dm comm the first time
    snrt_cluster_hw_barrier();

    // skip the first iteration in looping
    uint32_t point_start = initial_work_in_tile;
    uint32_t work_in_tile = initial_work_in_tile;
    uint32_t prev_point_start = 0;
    uint32_t num_points_work_in_prev_tile = initial_work_in_tile;
    // split the remaining work "nicely"
    uint32_t min_loops = ceildiv(work_left, tile_size_in_points);
    // assume unroll is either 1 or 2 right now
    uint32_t ideal_work_in_tile = min(
        ALIGN_UP(ceildiv(work_left, min_loops), unroll), tile_size_in_points);

    while (work_left > 0) {
        // uint32_t estimated_max_tileable_work = tile_size_in_points;
        // (work_in_tile * ceildiv(C, num_compute_cores) * 5 *
        //  NUM_DOUBLES_LOADED_PER_CYCLE) /
        // (3 * C);
        work_in_tile = min(ideal_work_in_tile, work_left);
        work_left -= work_in_tile;

        // update comms
        dm_comm->num_points_work_in_tile = work_in_tile;
        dm_comm->work_mod_unroll = work_in_tile % unroll;
        dm_comm->work_div_unroll_sub_1 = work_in_tile / unroll - 1;
        // comm what the next iteration will be
        // wait for potential previous grad_ifmap write out?
        snrt_dma_wait_all();
        initiate_dma_1d_or_2d(
            &ifmap_scratch[tile_stride_in_doubles * buf_flag],
            &((char*)ifmap)[point_start * num_bytes_per_packed_point],
            num_bytes_per_packed_point, num_bytes_per_aligned_point,
            num_bytes_per_packed_point, work_in_tile,
            is_point_aligned_to_8_byte_boundary);

        // signal to core that current tile has information ready
        snrt_cluster_hw_barrier();
        DUMP(55);
        snrt_dma_wait_all();
        // wait for previous tile to be finished computing, signify current
        // tile inputs done loading
        snrt_cluster_hw_barrier();
        DUMP(56);

        // DUMP(prev_point_start);

        // DUMP(&ofmap_scratch[tile_stride_in_doubles * (!buf_flag)]);
        initiate_dma_1d_or_2d(
            &((char*)ofmap)[prev_point_start * num_bytes_per_packed_point],
            &ofmap_scratch[tile_stride_in_doubles * (!buf_flag)],
            num_bytes_per_packed_point, num_bytes_per_packed_point,
            num_bytes_per_aligned_point, num_points_work_in_prev_tile,
            is_point_aligned_to_8_byte_boundary);

        prev_point_start = point_start;
        num_points_work_in_prev_tile = work_in_tile;
        point_start += work_in_tile;
        buf_flag = !buf_flag;
    }
    dm_comm->num_points_work_in_tile = 0;
    dm_comm->work_mod_unroll = 0;
    dm_comm->work_div_unroll_sub_1 = 0xdeadbeef;
    // signal last iteration that there is no more work
    snrt_cluster_hw_barrier();
    // wait for last tile to finish
    snrt_cluster_hw_barrier();

    initiate_dma_1d_or_2d(
        &((char*)ofmap)[prev_point_start * num_bytes_per_packed_point],
        &ofmap_scratch[tile_stride_in_doubles * (!buf_flag)],
        num_bytes_per_packed_point, num_bytes_per_packed_point,
        num_bytes_per_aligned_point, num_points_work_in_prev_tile,
        is_point_aligned_to_8_byte_boundary);
    snrt_dma_wait_all();
}

static inline void batchnorm_collect_statistics_dma_main_loop_fp_agnostic(
    batchnorm_training_layer_t* l, uint32_t num_doubles_per_aligned_point,
    uint32_t num_bytes_per_packed_point, uint32_t num_bytes_per_aligned_point,
    uint32_t is_point_aligned_to_8_byte_boundary,
    uint32_t work_left,  // only present for dma
    uint32_t initial_work_in_tile, dm_comm_t* dm_comm, uint32_t unroll,
    uint32_t tile_size_in_points, uint32_t tile_stride_in_doubles,
    double* ifmap_scratch, uint32_t buf_flag) {
    snrt_dma_wait_all();

    // signal first iteration
    // compute cores don't have to read dm comm the first time
    snrt_cluster_hw_barrier();

    // skip the first iteration in looping
    uint32_t point_start = initial_work_in_tile;
    uint32_t work_in_tile = initial_work_in_tile;
    uint32_t prev_point_start = 0;
    uint32_t num_points_work_in_prev_tile = initial_work_in_tile;
    // split the remaining work "nicely"
    uint32_t min_loops = ceildiv(work_left, tile_size_in_points);
    // min_loops = 7;
    // assume unroll is either 1 or 2 right now
    uint32_t ideal_work_in_tile = min(
        ALIGN_UP(ceildiv(work_left, min_loops), unroll), tile_size_in_points);

    while (work_left > 0) {
        // uint32_t estimated_max_tileable_work = tile_size_in_points;
        // (work_in_tile * ceildiv(C, num_compute_cores) * 5 *
        //  NUM_DOUBLES_LOADED_PER_CYCLE) /
        // (3 * C);
        work_in_tile = min(ideal_work_in_tile, work_left);
        work_left -= work_in_tile;

        // update comms
        dm_comm->num_points_work_in_tile = work_in_tile;
        dm_comm->work_mod_unroll = work_in_tile % unroll;
        dm_comm->work_div_unroll_sub_1 = work_in_tile / unroll - 1;
        // comm what the next iteration will be

        initiate_dma_1d_or_2d(
            &ifmap_scratch[tile_stride_in_doubles * buf_flag],
            &((char*)l->ifmap)[point_start * num_bytes_per_packed_point],
            num_bytes_per_packed_point, num_bytes_per_aligned_point,
            num_bytes_per_packed_point, work_in_tile,
            is_point_aligned_to_8_byte_boundary);

        // signal to core that current tile has information ready
        snrt_cluster_hw_barrier();
        DUMP(55);
        snrt_dma_wait_all();
        // wait for previous tile to be finished computing, signify current
        // tile inputs done loading
        snrt_cluster_hw_barrier();
        DUMP(56);
        prev_point_start = point_start;
        num_points_work_in_prev_tile = work_in_tile;
        point_start += work_in_tile;
        buf_flag = !buf_flag;
    }
    dm_comm->num_points_work_in_tile = 0;
    dm_comm->work_mod_unroll = 0;
    dm_comm->work_div_unroll_sub_1 = 0xdeadbeef;
    // signal last iteration that there is no more work
    snrt_cluster_hw_barrier();
    // wait for last tile to finish
    snrt_cluster_hw_barrier();
    snrt_dma_wait_all();
}

static inline void __attribute__((always_inline))
batchnorm_backward_fp64_no_loop(
    const double* grad_ofmap_scratch, double* grad_ifmap_scratch,
    const double* ifmap_scratch, const double* running_mean_scratch,
    const double* weight_scratch, const double* invstd_scratch,
    double* grad_bias_scratch, double* grad_weight_scratch, uint32_t C,
    uint32_t num_points_work_for_core,  // requires: > 0
    uint32_t work_mod_2,  // precompute to avoid icache branch misses
    uint32_t num_channels_to_process,  //  requires: > 0
    uint32_t channel_stride) {
    // access pattern: iterate over the different channels, then over
    // the different points
    // Split work over channels to maximize efficacy of frep.
    // outside loop: channels
    // inside loop: points
    snrt_ssr_loop_2d(
        SNRT_SSR_DM_ALL,
        num_points_work_for_core,  // dimension of inner loop
        num_channels_to_process,   // dimension of outer loop
        C * sizeof(double),        // stride per inner loop iteration: 1 point
        channel_stride * sizeof(double));  // stride per outer loop iteration
    snrt_ssr_repeat(SNRT_SSR_DM0, 3);

    // thought: how could I minimize the # of reads to grad_ofmap?
    // dy is used for: grad_bias (addition)
    //                 grad_weight (dy * (x[i,C]-running_mean[C]) * invstd[C])
    //                             (can it become a fused somehow? not really..
    //                             can precompute invstd * running_mean though)
    //                             then you get an fmsub(x[i,C], invstd[C],
    //                             invstd[C]*running_mean[C])
    //                 grad_ifmap (dy * invstd[C] * weight[C])
    // from this I think that the best result is to tile dy and x.
    // need to also tile the write out to grad_ifmap. This fills up all 3 ssrs.
    uint32_t frep = num_points_work_for_core >= 2;
    uint32_t work_div_2_sub_1 = num_points_work_for_core / 2 -
                                1;  // can underflow, but then frep won't happen
    register volatile uint32_t i =
        0;  // updated during frep for pseudo-dual issue
    register double ZERO asm("ft9");  // can consider fcvt instead
    asm volatile("fcvt.d.w %[ZERO], zero\n"
                 : [ZERO] "=r"(ZERO)::"ft0", "ft1", "ft2");
    register double grad_weight_0 = ZERO;
    register double grad_weight_1 = ZERO;
    register double grad_bias_0 = ZERO;
    register double grad_bias_1 = ZERO;
    register double invstd = *invstd_scratch;
    snrt_ssr_read(SNRT_SSR_DM0, SNRT_SSR_2D, grad_ofmap_scratch);
    snrt_ssr_write(SNRT_SSR_DM1, SNRT_SSR_2D, grad_ifmap_scratch);
    snrt_ssr_read(SNRT_SSR_DM2, SNRT_SSR_2D, ifmap_scratch);
    snrt_ssr_enable();
    register double weight_times_invstd = *weight_scratch;
    register double running_mean_times_invstd = *running_mean_scratch;
    // do 1 loop
    do {  // while (i < num_channels_to_process)
        if (frep) {
            asm volatile(
                "frep.o %[n_frep], 8, 0, 0 \n"
                "fmsub.d ft4, ft2, %[invstd], %[running_mean_times_invstd]\n"
                "fmsub.d ft6, ft2, %[invstd], %[running_mean_times_invstd]\n"
                "fadd.d %[grad_bias_0], ft0, %[grad_bias_0]\n"
                "fmul.d ft1, ft0, %[weight_times_invstd]\n"
                "fmadd.d %[grad_weight_0], ft4, ft0, %[grad_weight_0]\n"
                "fadd.d %[grad_bias_1], ft0, %[grad_bias_1]\n"
                "fmul.d ft1, ft0, %[weight_times_invstd]\n"
                "fmadd.d %[grad_weight_1], ft6, ft0, %[grad_weight_1]\n"
                : [grad_weight_0] "+fr"(grad_weight_0),
                  [grad_weight_1] "+fr"(grad_weight_1),
                  [grad_bias_0] "+fr"(grad_bias_0),
                  [grad_bias_1] "+fr"(grad_bias_1)
                : [running_mean_times_invstd] "fr"(running_mean_times_invstd),
                  [weight_times_invstd] "fr"(weight_times_invstd),
                  [invstd] "fr"(invstd), [zero] "fr"(ZERO),
                  [n_frep] "r"(work_div_2_sub_1)  // we repeat n_frep+1 times
                : "ft0", "ft1", "ft2", "ft3", "ft4", "ft5", "ft6");
        }

        register uint32_t channel_stride_in_bytes;
        asm volatile(
            "slli %[channel_stride_in_bytes], %[channel_stride], 3\n"  // log_2(sizeof(double))
            "beqz %[i], 1f\n"
            "add %[grad_bias_scratch], %[grad_bias_scratch],%[channel_stride_in_bytes]\n"
            "add %[grad_weight_scratch], %[grad_weight_scratch], %[channel_stride_in_bytes]\n"
            "1:\n"
            "addi %[i], %[i], 1\n"
            "beq %[num_channels_to_process], %[i], 2f\n"  // shortcut when only
                                                          // 1 channel
            "add %[invstd_scratch], %[invstd_scratch], %[channel_stride_in_bytes]\n"
            "add %[weight_scratch], %[weight_scratch],%[channel_stride_in_bytes]\n"
            "add %[running_mean_scratch],%[running_mean_scratch],%[channel_stride_in_bytes]\n"
            "2:\n"
            : [invstd_scratch] "+r"(invstd_scratch),
              [weight_scratch] "+r"(weight_scratch),
              [running_mean_scratch] "+r"(running_mean_scratch),
              [grad_bias_scratch] "+r"(grad_bias_scratch),
              [grad_weight_scratch] "+r"(grad_weight_scratch), [i] "+r"(i),
              [channel_stride_in_bytes] "=r"(channel_stride_in_bytes)
            : [channel_stride] "r"(channel_stride),
              [num_channels_to_process] "r"(num_channels_to_process)
            : "ft0", "ft1", "ft2");

        asm volatile(
            "beqz %[work_mod_2], 0f\n"  // mod is 0
            "1:\n"
            "fmsub.d ft4, ft2, %[invstd], %[running_mean_times_invstd]\n"
            "fadd.d %[grad_bias_0], ft0, %[grad_bias_0]\n"
            "fmul.d ft1, ft0, %[weight_times_invstd]\n"
            "fmadd.d %[grad_weight_0], ft4, ft0, %[grad_weight_0]\n"
            "0:\n"
            : [grad_weight_0] "+fr"(grad_weight_0), [grad_bias_0] "+fr"(
                                                        grad_bias_0)
            : [running_mean_times_invstd] "fr"(running_mean_times_invstd),
              [weight_times_invstd] "fr"(weight_times_invstd),
              [invstd] "fr"(invstd), [zero] "fr"(ZERO),
              [work_mod_2] "r"(work_mod_2)
            : "ft0", "ft1", "ft2", "ft4");

        // in plain C:
        // if (is_first_iteration) {
        //     grad_bias_scratch[channel] =
        //         grad_bias_0 + grad_bias_1;
        //     grad_weight_scratch[channel] =
        //         grad_weight_0 + grad_weight_1;

        // } else {
        //     grad_bias_scratch[channel] +=
        //         grad_bias_0 + grad_bias_1;
        //     grad_weight_scratch[channel] +=
        //         grad_weight_0 + grad_weight_1;
        // }
        // invstd = *invstd_scratch;
        // weight = *weight_scratch;
        // running_mean = *running_mean_scratch;
        // grad_bias_0 = grad_bias_1 = grad_weight_0 = grad_weight_1 = 0;
        register double temp_grad_bias, temp_grad_weight;
        asm volatile(
            // interleave 0 resetting and loading between fadd latency
            // don't need to synchronize here because the integer core can't
            // issue these instructions until the previous increments have
            // happened
            "fld %[invstd],0(%[invstd_scratch])\n"
            "fld %[weight_times_invstd],0(%[weight_scratch])\n"
            "fld %[running_mean_times_invstd],0(%[running_mean_scratch])\n"
            "fadd.d %[grad_bias_0], %[grad_bias_1], %[grad_bias_0]\n"
            "fadd.d %[grad_weight_0], %[grad_weight_1], %[grad_weight_0]\n"
            "fsgnj.d %[grad_bias_1],%[ZERO],%[ZERO]\n"
            "fsgnj.d %[grad_weight_1],%[ZERO],%[ZERO]\n"
            "fsd %[grad_bias_0], 0(%[grad_bias_scratch])\n"
            "fsd %[grad_weight_0], 0(%[grad_weight_scratch])\n"
            "fsgnj.d %[grad_bias_0],%[ZERO],%[ZERO]\n"
            "fsgnj.d %[grad_weight_0],%[ZERO],%[ZERO]\n"
            : [temp_grad_bias] "+fr"(temp_grad_bias),
              [temp_grad_weight] "+fr"(temp_grad_weight),
              [grad_weight_0] "+fr"(grad_weight_0),
              [grad_weight_1] "+fr"(grad_weight_1),
              [grad_bias_0] "+fr"(grad_bias_0),
              [grad_bias_1] "+fr"(grad_bias_1),
              [running_mean_times_invstd] "=fr"(running_mean_times_invstd),
              [weight_times_invstd] "=fr"(weight_times_invstd),
              [invstd] "=fr"(invstd)
            : [ZERO] "fr"(ZERO), [invstd_scratch] "r"(invstd_scratch),
              [weight_scratch] "r"(weight_scratch),
              [running_mean_scratch] "r"(running_mean_scratch),
              [grad_bias_scratch] "r"(grad_bias_scratch),
              [grad_weight_scratch] "r"(grad_weight_scratch)
            : "ft0", "ft1", "ft2");
    } while (i < num_channels_to_process);
    // don't need to fpu_fence since last 3 instructions are inconsequential
    __builtin_ssr_barrier(SNRT_SSR_DM1);
    snrt_ssr_disable();
}

static inline void __attribute__((always_inline))
batchnorm_backward_tile_fp64_looped(
    const double* grad_ofmap_scratch,
    double*
        grad_ifmap_scratch,  // no restrict because grad_ifmap and ifmap used
    const double* ifmap_scratch, const double* running_mean_scratch,
    const double* weight_scratch, const double* invstd_scratch,
    double* grad_bias_scratch, double* grad_weight_scratch, uint32_t C,
    uint32_t work_in_tile,  // requires: > 0
    uint32_t work_mod_2,    // precompute to avoid icache branch misses
    uint32_t work_div_2_sub_1, uint32_t tile_size_in_points,
    uint32_t num_channels_to_process,  //  requires: > 0
    uint32_t channel_stride, dm_comm_t* dm_comm) {
    // access pattern: iterate over the different channels, then over
    // the different points
    // Split work over channels to maximize efficacy of frep.
    // outside loop: channels
    // inside loop: points
    uint32_t prev_work = work_in_tile;
    register uint32_t next_work_mod_2 = work_mod_2;
    // use uint32_t for the uint32_t, otherwise the compiler will insert an
    // `andi` for each uint32_t
    register uint32_t frep = work_in_tile >= 2;
    register double ZERO asm("ft9");  // can consider fcvt instead
    asm volatile("fcvt.d.w %[ZERO], zero\n"
                 : [ZERO] "=r"(ZERO)::"ft0", "ft1", "ft2");

    uint32_t buf_flag = 0;
    // consider: inlining these as well later
    const uint32_t buf_flag_offset = tile_size_in_points * C * sizeof(double);
    // resets for inputs that can be immediately offset
    const uint32_t input_channel_array_reset_dist =
        channel_stride * num_channels_to_process * sizeof(double);
    const uint32_t inner_loop_stride = C * sizeof(double);
    const uint32_t outer_loop_stride = channel_stride * sizeof(double);
    DUMP(33);
    snrt_ssr_loop_2d(
        SNRT_SSR_DM_ALL,
        work_in_tile,             // dimension of inner loop
        num_channels_to_process,  // dimension of outer loop
        inner_loop_stride,        // stride per inner loop iteration: 1 point
        outer_loop_stride);       // stride per outer loop iteration
    snrt_ssr_repeat(SNRT_SSR_DM0, 3);

    snrt_ssr_enable();

    register double grad_weight_0 = ZERO;
    register double grad_weight_1 = ZERO;
    register double grad_weight_2 = ZERO;
    register double grad_bias_0 = ZERO;
    register double grad_bias_1 = ZERO;
    register double grad_bias_2 = ZERO;
    register double invstd = *invstd_scratch;
    register double weight_times_invstd = *weight_scratch;
    register double running_mean_times_invstd = *running_mean_scratch;
    do {  // while (work_in_tile != 0)
        register volatile uint32_t i =
            0;  // updated during frep for pseudo-dual issue
        snrt_cluster_hw_barrier();
        snrt_ssr_read(SNRT_SSR_DM0, SNRT_SSR_2D, grad_ofmap_scratch);
        snrt_ssr_write(SNRT_SSR_DM1, SNRT_SSR_2D, grad_ifmap_scratch);
        snrt_ssr_read(SNRT_SSR_DM2, SNRT_SSR_2D, ifmap_scratch);
        // do 1 loop
        do {  // while (i < num_channels_to_process)
            if (frep != 0) {
                asm volatile(
                    "frep.o %[n_frep], 8, 0, 0 \n"
                    "fmsub.d ft4, ft2, %[invstd], %[running_mean_times_invstd]\n"
                    "fmsub.d ft6, ft2, %[invstd], %[running_mean_times_invstd]\n"
                    "fadd.d %[grad_bias_0], ft0, %[grad_bias_0]\n"
                    "fmul.d ft1, ft0, %[weight_times_invstd]\n"
                    "fmadd.d %[grad_weight_0], ft4, ft0, %[grad_weight_0]\n"
                    "fadd.d %[grad_bias_1], ft0, %[grad_bias_1]\n"
                    "fmul.d ft1, ft0, %[weight_times_invstd]\n"
                    "fmadd.d %[grad_weight_1], ft6, ft0, %[grad_weight_1]\n"
                    : [grad_weight_0] "+fr"(grad_weight_0),
                      [grad_weight_1] "+fr"(grad_weight_1),
                      [grad_bias_0] "+fr"(grad_bias_0),
                      [grad_bias_1] "+fr"(grad_bias_1)
                    : [running_mean_times_invstd] "fr"(
                          running_mean_times_invstd),
                      [weight_times_invstd] "fr"(weight_times_invstd),
                      [invstd] "fr"(invstd), [zero] "fr"(ZERO),
                      [n_frep] "r"(
                          work_div_2_sub_1)  // we repeat n_frep+1 times
                    : "ft0", "ft1", "ft2", "ft3", "ft4", "ft5", "ft6");
            }

            register uint32_t channel_stride_in_bytes;
            asm volatile(
                "slli %[channel_stride_in_bytes], %[channel_stride], 3\n"  // log_2(sizeof(double))
                "beqz %[i], 1f\n"
                "add %[grad_bias_scratch], %[grad_bias_scratch], %[channel_stride_in_bytes]\n"
                "add %[grad_weight_scratch], %[grad_weight_scratch], %[channel_stride_in_bytes]\n"
                "1:\n"
                "addi %[i], %[i], 1\n"
                "add %[invstd_scratch], %[invstd_scratch], %[channel_stride_in_bytes]\n"
                "add %[weight_scratch], %[weight_scratch],%[channel_stride_in_bytes]\n"
                "add %[running_mean_scratch],%[running_mean_scratch],%[channel_stride_in_bytes]\n "
                : [invstd_scratch] "+r"(invstd_scratch),
                  [weight_scratch] "+r"(weight_scratch),
                  [running_mean_scratch] "+r"(running_mean_scratch),
                  [grad_bias_scratch] "+r"(grad_bias_scratch),
                  [grad_weight_scratch] "+r"(grad_weight_scratch), [i] "+&r"(i),
                  [channel_stride_in_bytes] "=r"(channel_stride_in_bytes)
                : [channel_stride] "r"(channel_stride),
                  [num_channels_to_process] "r"(num_channels_to_process)
                : "ft0", "ft1", "ft2", "memory");

            // if (is_last_channel) {
            //     invstd_scratch -= channel_stride * num_channels_to_process;
            //     running_mean_scratch -= channel_stride *
            //     num_channels_to_process; weight_scratch -= channel_stride *
            //     num_channels_to_process; buf_flag = !buf_flag;
            //     snrt_cluster_hw_barrier();
            //     work_in_tile = (dm_comm)->num_points_work_in_tile;
            //     work_mod_2 = (dm_comm)->work_mod_2;
            //     work_div_2_sub_1 = (dm_comm)->work_div_2_sub_1;
            //     frep = work_in_tile >= 3;
            //     if (prev_work != work_in_tile) {
            //         prev_work = work_in_tile;
            //         update b0 for 2d ssr
            //     }
            //     if (buf_flag) {
            //         grad_ofmap_scratch += buf_flag_offset / sizeof(double);
            //         grad_ifmap_scratch += buf_flag_offset / sizeof(double);
            //         ifmap_scratch += buf_flag_offset / sizeof(double);
            //     } else {
            //         grad_ofmap_scratch -= buf_flag_offset / sizeof(double);
            //         grad_ifmap_scratch -= buf_flag_offset / sizeof(double);
            //         ifmap_scratch -= buf_flag_offset / sizeof(double);
            //     }
            // }

            register uint32_t temp;
            asm volatile(
                "bne %[i], %[num_channels_to_process], 2f\n"
                "sub %[invstd_scratch], %[invstd_scratch], %[input_channel_array_reset_dist]\n"
                "sub %[weight_scratch], %[weight_scratch],%[input_channel_array_reset_dist]\n"
                "sub %[running_mean_scratch],%[running_mean_scratch],%[input_channel_array_reset_dist]\n "
                "xori %[buf_flag], %[buf_flag], 1\n"
                "csrr x0, 0x7C2\n"  // wait for dma to compute parameters
                                    // because I don't want to do math here
                "lw %[work_in_tile], %[work_in_tile_offset](%[dm_comm])\n"
                "lw %[next_work_mod_2], %[work_mod_2_offset](%[dm_comm])\n"
                "lw %[work_div_2_sub_1], %[work_div_2_sub_1_offset](%[dm_comm])\n"
                "slti %[frep], %[work_in_tile], 2\n"  // cmp frep < 2, then
                                                      // negate in next
                                                      // instruction
                "xori %[frep], %[frep], 1\n"
                "beq %[work_in_tile], %[prev_work], 4f\n"   // check if we need
                                                            // to update ssr. If
                                                            // so, just update
                                                            // the bounds
                "addi %[prev_work], %[work_in_tile], -1\n"  // a = --b0
                "scfgwi %[prev_work], %[DM_ALL] | %[REG_BOUNDS_PLUS_0]<<5\n"  // write_ssr_config
                "mul %[prev_work], %[prev_work], %[inner_loop_stride]\n"
                "sub %[prev_work], %[outer_loop_stride], %[prev_work]\n"
                "scfgwi %[prev_work], %[DM_ALL] | %[REG_STRIDES_PLUS_1]<<5\n"
                // first stride still the same
                // a = b0 * s0
                // a = s1 - a
                // scfgwi %[REG_STRIDES_PLUS_1], %[DM_ALL] | %[a]<<5\n
                "mv %[prev_work], %[work_in_tile]\n"  // now use prev_work as
                                                      // prev_work instead of a
                                                      // temporary
                "4:\n"
                "beqz %[buf_flag], 3f\n"
                // buf_flag is 1, add to the scratches
                "add %[grad_ofmap_scratch], %[grad_ofmap_scratch], %[buf_flag_offset]\n"
                "add %[grad_ifmap_scratch], %[grad_ifmap_scratch], %[buf_flag_offset]\n"
                "add %[ifmap_scratch], %[ifmap_scratch], %[buf_flag_offset]\n"
                "j 2f\n"
                "3:\n"
                // buf_flag is 0, subtract back to original
                "sub %[grad_ofmap_scratch], %[grad_ofmap_scratch], %[buf_flag_offset]\n"
                "sub %[grad_ifmap_scratch], %[grad_ifmap_scratch], %[buf_flag_offset]\n"
                "sub %[ifmap_scratch], %[ifmap_scratch], %[buf_flag_offset]\n"
                "2:\n"
                // // write ssr config if this is not the last iteration
                // "beqz %[work_in_tile], 5f\n"
                // "scfgwi %[grad_ofmap_scratch],%[DM_0] | %[REG_RPTR_2D]<<5\n"
                // "scfgwi %[grad_ifmap_scratch],%[DM_1] | %[REG_WPTR_2D]<<5\n"
                // "scfgwi %[ifmap_scratch],%[DM_2] | %[REG_RPTR_2D]<<5\n"
                // "5:\n"
                : [buf_flag] "+&r"(buf_flag),
                  [invstd_scratch] "+&r"(invstd_scratch),
                  [weight_scratch] "+&r"(weight_scratch),
                  [running_mean_scratch] "+&r"(running_mean_scratch),
                  [work_in_tile] "+&r"(work_in_tile),
                  [next_work_mod_2] "=&r"(next_work_mod_2),
                  [prev_work] "+&r"(prev_work), [frep] "+&r"(frep),
                  [work_div_2_sub_1] "+&r"(work_div_2_sub_1),
                  [grad_ofmap_scratch] "+&r"(grad_ofmap_scratch),
                  [grad_ifmap_scratch] "+&r"(grad_ifmap_scratch),
                  [ifmap_scratch] "+r"(ifmap_scratch)
                : [i] "r"(i),
                  [num_channels_to_process] "r"(num_channels_to_process),
                  [input_channel_array_reset_dist] "r"(
                      input_channel_array_reset_dist),
                  [work_in_tile_offset] "i"(
                      offsetof(dm_comm_t, num_points_work_in_tile)),
                  [work_mod_2_offset] "i"(offsetof(dm_comm_t, work_mod_2)),
                  [work_div_2_sub_1_offset] "i"(
                      offsetof(dm_comm_t, work_div_2_sub_1)),
                  [REG_BOUNDS_PLUS_0] "i"(REG_BOUNDS),
                  [REG_WPTR_2D] "i"(REG_WPTR + 2),
                  [REG_RPTR_2D] "i"(REG_RPTR + 2),
                  [DM_ALL] "i"(SNRT_SSR_DM_ALL), [DM_0] "i"(SNRT_SSR_DM0),
                  [DM_1] "i"(SNRT_SSR_DM1), [DM_2] "i"(SNRT_SSR_DM2),
                  [REG_STRIDES_PLUS_1] "i"(REG_STRIDES + 1),
                  [inner_loop_stride] "r"(inner_loop_stride),
                  [outer_loop_stride] "r"(outer_loop_stride),
                  [dm_comm] "r"(dm_comm), [buf_flag_offset] "r"(buf_flag_offset)
                : "ft0", "ft1", "ft2");

            asm volatile(
                "beqz %[work_mod_2], 0f\n"  // mod is 0
                "1:\n"
                "fmsub.d ft4, ft2, %[invstd], %[running_mean_times_invstd]\n"
                "fadd.d %[grad_bias_0], ft0, %[grad_bias_0]\n"
                "fmul.d ft1, ft0, %[weight_times_invstd]\n"
                "fmadd.d %[grad_weight_0], ft4, ft0, %[grad_weight_0]\n"
                "0:\n"
                // "mv %[work_mod_2], %[next_work_mod_2]\n"
                : [grad_weight_0] "+&fr"(grad_weight_0),
                  [grad_bias_0] "+&fr"(grad_bias_0),
                  [work_mod_2] "+r"(work_mod_2)
                : [running_mean_times_invstd] "fr"(running_mean_times_invstd),
                  [weight_times_invstd] "fr"(weight_times_invstd),
                  [invstd] "fr"(invstd), [zero] "fr"(ZERO)
                : "ft0", "ft1", "ft2", "ft4");

            // in plain C:
            // grad_bias_scratch[channel] +=
            //     grad_bias_0 + grad_bias_1;
            // grad_weight_scratch[channel] +=
            //     grad_weight_0 + grad_weight_1;
            // invstd = *invstd_scratch;
            // weight = *weight_scratch;
            // running_mean = *running_mean_scratch;
            // grad_bias_0 = grad_bias_1 = grad_weight_0 = grad_weight_1 = 0;
            register double temp_grad_bias, temp_grad_weight;
            asm volatile(
                // interleave 0 resetting and loading between fadd latency
                // don't need to synchronize here because the integer core can't
                // issue these instructions until the previous increments have
                // happened
                "fld %[temp_grad_bias], 0(%[grad_bias_scratch])\n"
                "fld %[temp_grad_weight], 0(%[grad_weight_scratch])\n"
                "fld %[invstd],0(%[invstd_scratch])\n"
                // 3 cycles of buffer above for the end of frep
                "fadd.d %[grad_bias_0], %[grad_bias_1], %[grad_bias_0]\n"
                "fadd.d %[grad_weight_0], %[grad_weight_1], %[grad_weight_0]\n"
                "fld %[weight_times_invstd],0(%[weight_scratch])\n"
                "fld %[running_mean_times_invstd],0(%[running_mean_scratch])\n"
                "fadd.d %[grad_bias_0], %[temp_grad_bias], %[grad_bias_0]\n"
                "fadd.d %[grad_weight_0], %[temp_grad_weight], %[grad_weight_0]\n"
                "fsgnj.d %[grad_bias_1],%[ZERO],%[ZERO]\n"
                "fsgnj.d %[grad_weight_1],%[ZERO],%[ZERO]\n"
                "fsd %[grad_bias_0], 0(%[grad_bias_scratch])\n"
                "fsd %[grad_weight_0], 0(%[grad_weight_scratch])\n"
                "fsgnj.d %[grad_bias_0],%[ZERO],%[ZERO]\n"
                "fsgnj.d %[grad_weight_0],%[ZERO],%[ZERO]\n"
                : [temp_grad_bias] "+fr"(temp_grad_bias),
                  [temp_grad_weight] "+fr"(temp_grad_weight),
                  [grad_weight_0] "+fr"(grad_weight_0),
                  [grad_weight_1] "+fr"(grad_weight_1),
                  [grad_bias_0] "+fr"(grad_bias_0),
                  [grad_bias_1] "+fr"(grad_bias_1),
                  [running_mean_times_invstd] "=fr"(running_mean_times_invstd),
                  [weight_times_invstd] "=fr"(weight_times_invstd),
                  [invstd] "=fr"(invstd)
                : [ZERO] "fr"(ZERO), [invstd_scratch] "r"(invstd_scratch),
                  [weight_scratch] "r"(weight_scratch),
                  [running_mean_scratch] "r"(running_mean_scratch),
                  [grad_bias_scratch] "r"(grad_bias_scratch),
                  [grad_weight_scratch] "r"(grad_weight_scratch)
                : "ft0", "ft1", "ft2");
        } while (i < num_channels_to_process);
        // don't need to fpu_fence since last 3 instructions are inconsequential
        // snrt_ssr_disable();
        // notify that computations for this tile are done
        work_mod_2 = next_work_mod_2;
        grad_weight_scratch -= channel_stride * (num_channels_to_process - 1);
        grad_bias_scratch -= channel_stride * (num_channels_to_process - 1);
        __builtin_ssr_barrier(SNRT_SSR_DM1);
    } while (work_in_tile != 0);
    // // notify last tile done
    snrt_ssr_disable();
    snrt_cluster_hw_barrier();
}

static inline void __attribute__((always_inline))
batchnorm_backward_fp32_no_loop(
    const v2s* grad_ofmap_scratch,
    v2s* grad_ifmap_scratch,  // no restrict because grad_ifmap and ifmap used
    const v2s* ifmap_scratch, const v2s* running_mean_scratch,
    const v2s* weight_scratch, const v2s* invstd_scratch,
    v2s* grad_bias_scratch, v2s* grad_weight_scratch,
    uint32_t num_bytes_per_point,
    uint32_t num_points_work_for_core,  // requires: > 0
    uint32_t work_mod_2,  // precompute to avoid icache branch misses
    uint32_t num_doubles_to_process,  //  requires: > 0
    uint32_t channel_stride) {
    // access pattern: iterate over the different channels, then over
    // the different points
    // Split work over channels to maximize efficacy of frep.
    // outside loop: channels
    // inside loop: points
    snrt_ssr_loop_2d(
        SNRT_SSR_DM_ALL,
        num_points_work_for_core,  // dimension of inner loop
        num_doubles_to_process,    // dimension of outer loop
        num_bytes_per_point,       // stride per inner loop iteration: 1 point
        channel_stride * sizeof(double));  // stride per outer loop iteration
    snrt_ssr_repeat(SNRT_SSR_DM0, 3);

    // thought: how to minimize # flops?
    // dy is used for: grad_bias: grad_bias[C] += dy
    //                 grad_ifmap: grad_ifmap[C] =
    //                    (dy * invstd[C] * weight[C])
    //                 grad_weight: grad_weight[C] +=
    //                    (dy * (x[i,C]-running_mean[C]) * invstd[C])
    // for grad_bias: vfadd is sufficient (grad_bias <- dy + grad_bias)
    // for grad_ifmap: vfmul is sufficient (grad_ifmap <- dy * (invstd*weight))
    // for grad_weight: previously i did an fmsub. but there is no vfmsub right
    // now.
    //              Intermediate steps harder though:
    //              (dy * (x[i,C]-running_mean[C]) * invstd[C])
    //              = (dy * (x[i,C]*invstd[C]-(running_mean[C] * invstd[C])))
    // Option 1: sub x-mu, mul (x-mu)*invstd, mul by dy. 3 instr
    // Option 2: mul invstd*dy, sub (x-mu), mul previous two results. 3 instr.
    //   Option 2 is better because we can do the first 2 in parallel without
    //   dependencies
    // Conclusion: I think you have to do 3 instructions without fmadd/fmsub

    uint32_t frep = num_points_work_for_core >= 2;
    uint32_t work_div_2_sub_1 = num_points_work_for_core / 2 -
                                1;  // can underflow, but then frep won't happen
    register volatile uint32_t i =
        0;                         // updated during frep for pseudo-dual issue
    register v2s ZERO asm("ft9");  // can consider fcvt instead
    asm volatile("fcvt.d.w %[ZERO], zero\n"  // vfcvt.s.x raises exception
                                             // despite smallfloat spec
                 : [ZERO] "=fr"(ZERO.f64)::"ft0", "ft1", "ft2");
    register v2s grad_weight_0 = ZERO;
    register v2s grad_weight_1 = ZERO;
    register v2s grad_bias_0 = ZERO;
    register v2s grad_bias_1 = ZERO;
    register v2s invstd;
    invstd.f64 = invstd_scratch->f64;
    snrt_ssr_read(SNRT_SSR_DM0, SNRT_SSR_2D, grad_ofmap_scratch);
    snrt_ssr_write(SNRT_SSR_DM1, SNRT_SSR_2D, grad_ifmap_scratch);
    snrt_ssr_read(SNRT_SSR_DM2, SNRT_SSR_2D, ifmap_scratch);
    snrt_ssr_enable();
    register v2s weight_times_invstd;
    weight_times_invstd.f64 = weight_scratch->f64;
    register v2s running_mean;
    running_mean.f64 = running_mean_scratch->f64;
    // do 1 loop
    do {  // while (i < num_channels_to_process)

        if (frep) {
            asm volatile(
                "frep.o %[n_frep], 10, 0, 0 \n"
                // for grad_ifmap: x - running_mean
                "vfsub.s ft3, ft2, %[running_mean]\n"
                "vfsub.s ft5, ft2, %[running_mean]\n"
                // for grad_ifmap: dy * invstd
                "vfmul.s ft4, %[invstd], ft0\n"
                "vfadd.s %[grad_bias_0], ft0, %[grad_bias_0]\n"
                "vfmul.s ft1, %[weight_times_invstd], ft0\n"
                "vfmul.s ft6, %[invstd], ft0\n"
                "vfadd.s %[grad_bias_1], ft0, %[grad_bias_1]\n"
                "vfmul.s ft1, %[weight_times_invstd], ft0\n"
                // for grad_ifmap: (x - running_mean) * (dy * invstd)
                "vfmac.s %[grad_weight_0], ft3, ft4\n"
                "vfmac.s %[grad_weight_1], ft5, ft6\n"
                // use .f64 instead of .vec because .vec causes everything to be
                // fld/fsd each asm statement
                : [grad_weight_0] "+fr"(grad_weight_0.f64),
                  [grad_weight_1] "+fr"(grad_weight_1.f64),
                  [grad_bias_0] "+fr"(grad_bias_0.f64),
                  [grad_bias_1] "+fr"(grad_bias_1.f64)
                : [running_mean] "fr"(running_mean.f64),
                  [weight_times_invstd] "fr"(weight_times_invstd.f64),
                  [invstd] "fr"(invstd.f64), [zero] "fr"(ZERO.f64),
                  [n_frep] "r"(work_div_2_sub_1)  // we repeat n_frep+1 times
                : "ft0", "ft1", "ft2", "ft3", "ft4", "ft5", "ft6");
        }

        register uint32_t channel_stride_in_bytes;
        asm volatile(
            "slli %[channel_stride_in_bytes], %[channel_stride], 3\n"  // log_2(sizeof(double))
            "beqz %[i], 1f\n"
            "add %[grad_bias_scratch], %[grad_bias_scratch],%[channel_stride_in_bytes]\n"
            "add %[grad_weight_scratch], %[grad_weight_scratch], %[channel_stride_in_bytes]\n"
            "1:\n"
            "addi %[i], %[i], 1\n"
            "beq %[num_doubles_to_process], %[i], 2f\n"  // shortcut when only
                                                         // 1 double to process
            "add %[invstd_scratch], %[invstd_scratch], %[channel_stride_in_bytes]\n"
            "add %[weight_scratch], %[weight_scratch],%[channel_stride_in_bytes]\n"
            "add %[running_mean_scratch],%[running_mean_scratch],%[channel_stride_in_bytes]\n"
            "2:\n"
            : [invstd_scratch] "+r"(invstd_scratch),
              [weight_scratch] "+r"(weight_scratch),
              [running_mean_scratch] "+r"(running_mean_scratch),
              [grad_bias_scratch] "+r"(grad_bias_scratch),
              [grad_weight_scratch] "+r"(grad_weight_scratch), [i] "+r"(i),
              [channel_stride_in_bytes] "=r"(channel_stride_in_bytes)
            : [channel_stride] "r"(channel_stride),
              [num_doubles_to_process] "r"(num_doubles_to_process)
            : "ft0", "ft1", "ft2");

        asm volatile(
            "beqz %[work_mod_2], 0f\n"  // mod is 0
            "1:\n"
            // for grad_ifmap: x - running_mean
            "vfsub.s ft3, ft2, %[running_mean]\n"
            // for grad_ifmap: dy * invstd
            "vfmul.s ft4, %[invstd], ft0\n"
            "vfadd.s %[grad_bias_0], ft0, %[grad_bias_0]\n"
            "vfmul.s ft1, %[weight_times_invstd], ft0\n"
            // for grad_ifmap: (x - running_mean) * (dy * invstd)
            "vfmac.s %[grad_weight_0], ft3, ft4\n"
            "0:\n"
            : [grad_weight_0] "+fr"(grad_weight_0.f64), [grad_bias_0] "+fr"(
                                                            grad_bias_0.f64)
            : [running_mean] "fr"(running_mean.f64),
              [weight_times_invstd] "fr"(weight_times_invstd.f64),
              [invstd] "fr"(invstd.f64), [zero] "fr"(ZERO.f64),
              [work_mod_2] "r"(work_mod_2)
            : "ft0", "ft1", "ft2", "ft3", "ft4");

        // in plain C:
        // if (is_first_iteration) {
        //     grad_bias_scratch[channel] =
        //         grad_bias_0 + grad_bias_1;
        //     grad_weight_scratch[channel] =
        //         grad_weight_0 + grad_weight_1;

        // } else {
        //     grad_bias_scratch[channel] +=
        //         grad_bias_0 + grad_bias_1;
        //     grad_weight_scratch[channel] +=
        //         grad_weight_0 + grad_weight_1;
        // }
        // invstd = *invstd_scratch;
        // weight = *weight_scratch;
        // running_mean = *running_mean_scratch;
        // grad_bias_0 = grad_bias_1 = grad_weight_0 = grad_weight_1 = 0;
        asm volatile(
            // interleave 0 resetting and loading between fadd latency
            // don't need to synchronize here because the integer core can't
            // issue these instructions until the previous increments have
            // happened
            "fld %[invstd],0(%[invstd_scratch])\n"
            "fld %[weight_times_invstd],0(%[weight_scratch])\n"
            "fld %[running_mean],0(%[running_mean_scratch])\n"
            "vfadd.s %[grad_bias_0], %[grad_bias_1], %[grad_bias_0]\n"
            "vfadd.s %[grad_weight_0], %[grad_weight_1], %[grad_weight_0]\n"
            "vfsgnj.s %[grad_bias_1],%[ZERO],%[ZERO]\n"
            "vfsgnj.s %[grad_weight_1],%[ZERO],%[ZERO]\n"
            "fsd %[grad_bias_0], 0(%[grad_bias_scratch])\n"
            "fsd %[grad_weight_0], 0(%[grad_weight_scratch])\n"
            "vfsgnj.s %[grad_bias_0],%[ZERO],%[ZERO]\n"
            "vfsgnj.s %[grad_weight_0],%[ZERO],%[ZERO]\n"
            : [grad_weight_0] "+fr"(grad_weight_0.f64),
              [grad_weight_1] "+fr"(grad_weight_1.f64),
              [grad_bias_0] "+fr"(grad_bias_0.f64),
              [grad_bias_1] "+fr"(grad_bias_1.f64),
              [running_mean] "=fr"(running_mean.f64),
              [weight_times_invstd] "=fr"(weight_times_invstd.f64),
              [invstd] "=fr"(invstd.f64)
            : [ZERO] "fr"(ZERO.f64), [invstd_scratch] "r"(invstd_scratch),
              [weight_scratch] "r"(weight_scratch),
              [running_mean_scratch] "r"(running_mean_scratch),
              [grad_bias_scratch] "r"(grad_bias_scratch),
              [grad_weight_scratch] "r"(grad_weight_scratch)
            : "ft0", "ft1", "ft2");
    } while (i < num_doubles_to_process);
    // don't need to fpu_fence since last 3 instructions are inconsequential
    __builtin_ssr_barrier(SNRT_SSR_DM1);
    snrt_ssr_disable();
}

static inline void __attribute__((always_inline))
batchnorm_backward_tile_fp32_looped(
    const v2s* grad_ofmap_scratch,
    v2s* grad_ifmap_scratch,  // no restrict because grad_ifmap and ifmap used
    const v2s* ifmap_scratch, const v2s* running_mean_scratch,
    const v2s* weight_scratch, const v2s* invstd_scratch,
    v2s* grad_bias_scratch, v2s* grad_weight_scratch,
    uint32_t num_doubles_per_aligned_point,
    uint32_t work_in_tile,  // requires: > 0
    uint32_t work_mod_2,    // precompute to avoid icache branch misses
    uint32_t work_div_2_sub_1, uint32_t tile_size_in_aligned_points,
    uint32_t num_doubles_work_for_core_per_point,  //  requires: > 0
    uint32_t channel_stride, dm_comm_t* dm_comm) {
    // access pattern: iterate over the different channels, then over
    // the different points
    // Split work over channels to maximize efficacy of frep.
    // outside loop: channels
    // inside loop: points
    uint32_t prev_work = work_in_tile;
    register uint32_t next_work_mod_2;
    register uint32_t frep = work_in_tile >= 2;
    register v2s ZERO asm("ft9");  // can consider fcvt instead
    asm volatile("fcvt.d.w %[ZERO], zero\n"
                 : [ZERO] "=fr"(ZERO.f64)::"ft0", "ft1", "ft2");

    uint32_t buf_flag = 0;
    // consider: inlining these as well later
    const uint32_t buf_flag_offset = tile_size_in_aligned_points *
                                     num_doubles_per_aligned_point *
                                     sizeof(double);
    const uint32_t input_channel_array_reset_dist =
        channel_stride * num_doubles_work_for_core_per_point * sizeof(double);
    const uint32_t inner_loop_stride =
        num_doubles_per_aligned_point * sizeof(double);
    const uint32_t outer_loop_stride = channel_stride * sizeof(double);

    DUMP(33);
    DUMP(num_doubles_work_for_core_per_point);
    snrt_ssr_loop_2d(
        SNRT_SSR_DM_ALL,
        work_in_tile,                         // dimension of inner loop
        num_doubles_work_for_core_per_point,  // dimension of outer loop
        inner_loop_stride,   // stride per inner loop iteration: 1 point
        outer_loop_stride);  // stride per outer loop iteration
    snrt_ssr_repeat(SNRT_SSR_DM0, 3);

    snrt_ssr_enable();

    register v2s grad_weight_0 = ZERO;
    register v2s grad_weight_1 = ZERO;
    register v2s grad_weight_2 = ZERO;
    register v2s grad_bias_0 = ZERO;
    register v2s grad_bias_1 = ZERO;
    register v2s grad_bias_2 = ZERO;
    register v2s invstd;
    invstd.f64 = invstd_scratch->f64;
    register v2s weight_times_invstd;
    weight_times_invstd.f64 = weight_scratch->f64;
    register v2s running_mean;
    running_mean.f64 = running_mean_scratch->f64;
    // thought: how to minimize # flops?
    // dy is used for: grad_bias: grad_bias[C] += dy
    //                 grad_ifmap: grad_ifmap[C] =
    //                    (dy * invstd[C] * weight[C])
    //                 grad_weight: grad_weight[C] +=
    //                    (dy * (x[i,C]-running_mean[C]) * invstd[C])
    // for grad_bias: vfadd is sufficient (grad_bias <- dy + grad_bias)
    // for grad_ifmap: vfmul is sufficient (grad_ifmap <- dy * (invstd*weight))
    // for grad_weight: previously i did an fmsub. but there is no vfmsub right
    // now.
    //              Intermediate steps harder though:
    //              (dy * (x[i,C]-running_mean[C]) * invstd[C])
    //              = (dy * (x[i,C]*invstd[C]-(running_mean[C] * invstd[C])))
    // Option 1: sub x-mu, mul (x-mu)*invstd, mul by dy. 3 instr
    // Option 2: mul invstd*dy, sub (x-mu), mul previous two results. 3 instr.
    //   Option 2 is better because we can do the first 2 in parallel without
    //   dependencies
    // Conclusion: I think you have to do 3 instructions without fmadd/fmsub

    do {  //
        register volatile uint32_t i =
            0;  // updated during frep for pseudo-dual issue
        snrt_cluster_hw_barrier();
        snrt_ssr_read(SNRT_SSR_DM0, SNRT_SSR_2D, grad_ofmap_scratch);
        snrt_ssr_write(SNRT_SSR_DM1, SNRT_SSR_2D, grad_ifmap_scratch);
        snrt_ssr_read(SNRT_SSR_DM2, SNRT_SSR_2D, ifmap_scratch);
        // do 1 loop
        do {  // while (i < num_channels_to_process)
            if (frep) {
                asm volatile(
                    "frep.o %[n_frep], 10, 0, 0 \n"
                    // for grad_ifmap: x - running_mean
                    "vfsub.s ft3, ft2, %[running_mean]\n"
                    "vfsub.s ft5, ft2, %[running_mean]\n"
                    // for grad_ifmap: dy * invstd
                    "vfmul.s ft4, %[invstd], ft0\n"
                    "vfadd.s %[grad_bias_0], ft0, %[grad_bias_0]\n"
                    "vfmul.s ft1, %[weight_times_invstd], ft0\n"
                    "vfmul.s ft6, %[invstd], ft0\n"
                    "vfadd.s %[grad_bias_1], ft0, %[grad_bias_1]\n"
                    "vfmul.s ft1, %[weight_times_invstd], ft0\n"
                    // for grad_ifmap: (x - running_mean) * (dy * invstd)
                    "vfmac.s %[grad_weight_0], ft3, ft4\n"
                    "vfmac.s %[grad_weight_1], ft5, ft6\n"
                    // use .f64 instead of .vec because .vec causes everything
                    // to be fld/fsd each asm statement
                    : [grad_weight_0] "+fr"(grad_weight_0.f64),
                      [grad_weight_1] "+fr"(grad_weight_1.f64),
                      [grad_bias_0] "+fr"(grad_bias_0.f64),
                      [grad_bias_1] "+fr"(grad_bias_1.f64)
                    : [running_mean] "fr"(running_mean.f64),
                      [weight_times_invstd] "fr"(weight_times_invstd.f64),
                      [invstd] "fr"(invstd.f64), [zero] "fr"(ZERO.f64),
                      [n_frep] "r"(
                          work_div_2_sub_1)  // we repeat n_frep+1 times
                    : "ft0", "ft1", "ft2", "ft3", "ft4", "ft5", "ft6");
            }

            register uint32_t channel_stride_in_bytes;
            asm volatile(
                "slli %[channel_stride_in_bytes], %[channel_stride], 3\n"  // log_2(sizeof(double))
                "beqz %[i], 1f\n"
                "add %[grad_bias_scratch], %[grad_bias_scratch],%[channel_stride_in_bytes]\n"
                "add %[grad_weight_scratch], %[grad_weight_scratch], %[channel_stride_in_bytes]\n"
                "1:\n"
                "addi %[i], %[i], 1\n"
                "add %[invstd_scratch], %[invstd_scratch], %[channel_stride_in_bytes]\n"
                "add %[weight_scratch], %[weight_scratch],%[channel_stride_in_bytes]\n"
                "add %[running_mean_scratch],%[running_mean_scratch],%[channel_stride_in_bytes]\n"
                "2:\n"
                : [invstd_scratch] "+r"(invstd_scratch),
                  [weight_scratch] "+r"(weight_scratch),
                  [running_mean_scratch] "+r"(running_mean_scratch),
                  [grad_bias_scratch] "+r"(grad_bias_scratch),
                  [grad_weight_scratch] "+r"(grad_weight_scratch), [i] "+r"(i),
                  [channel_stride_in_bytes] "=r"(channel_stride_in_bytes)
                : [channel_stride] "r"(channel_stride),
                  [num_doubles_work_for_core_per_point] "r"(
                      num_doubles_work_for_core_per_point)
                : "ft0", "ft1", "ft2");

            // if (is_last_channel) {
            //     invstd_scratch -= channel_stride * num_channels_to_process;
            //     running_mean_scratch -= channel_stride *
            //     num_channels_to_process; weight_scratch -= channel_stride *
            //     num_channels_to_process; buf_flag = !buf_flag;
            //     snrt_cluster_hw_barrier();
            //     work_in_tile = (dm_comm)->num_points_work_in_tile;
            //     work_mod_2 = (dm_comm)->work_mod_2;
            //     work_div_2_sub_1 = (dm_comm)->work_div_2_sub_1;
            //     frep = work_in_tile >= 3;
            //     if (prev_work != work_in_tile) {
            //         prev_work = work_in_tile;
            //         update b0 for 2d ssr
            //     }
            //     if (buf_flag) {
            //         grad_ofmap_scratch += buf_flag_offset / sizeof(double);
            //         grad_ifmap_scratch += buf_flag_offset / sizeof(double);
            //         ifmap_scratch += buf_flag_offset / sizeof(double);
            //     } else {
            //         grad_ofmap_scratch -= buf_flag_offset / sizeof(double);
            //         grad_ifmap_scratch -= buf_flag_offset / sizeof(double);
            //         ifmap_scratch -= buf_flag_offset / sizeof(double);
            //     }
            // }

            register uint32_t temp;
            asm volatile(
                "bne %[i], %[num_doubles_work_for_core_per_point], 2f\n"
                "sub %[invstd_scratch], %[invstd_scratch], %[input_channel_array_reset_dist]\n"
                "sub %[weight_scratch], %[weight_scratch],%[input_channel_array_reset_dist]\n"
                "sub %[running_mean_scratch],%[running_mean_scratch],%[input_channel_array_reset_dist]\n "
                "xori %[buf_flag], %[buf_flag], 1\n"
                "csrr x0, 0x7C2\n"  // wait for dma to compute parameters
                                    // because I don't want to do math here
                "lw %[work_in_tile], %[work_in_tile_offset](%[dm_comm])\n"
                "lw %[next_work_mod_2], %[work_mod_2_offset](%[dm_comm])\n"
                "lw %[work_div_2_sub_1], %[work_div_2_sub_1_offset](%[dm_comm])\n"
                "slti %[frep], %[work_in_tile], 2\n"  // cmp frep < 2, then
                                                      // negate in next
                                                      // instruction
                "xori %[frep], %[frep], 1\n"
                "beq %[work_in_tile], %[prev_work], 4f\n"   // check if we need
                                                            // to update ssr. If
                                                            // so, just update
                                                            // the bounds
                "addi %[prev_work], %[work_in_tile], -1\n"  // a = --b0
                "scfgwi %[prev_work], %[DM_ALL] | %[REG_BOUNDS_PLUS_0]<<5\n"  // write_ssr_config
                "mul %[prev_work], %[prev_work], %[inner_loop_stride]\n"
                "sub %[prev_work], %[outer_loop_stride], %[prev_work]\n"
                "scfgwi %[prev_work], %[DM_ALL] | %[REG_STRIDES_PLUS_1]<<5\n"
                // first stride still the same
                // a = b0 * s0
                // a = s1 - a
                // scfgwi %[REG_STRIDES_PLUS_1], %[DM_ALL] | %[a]<<5\n
                "mv %[prev_work], %[work_in_tile]\n"  // now use prev_work as
                                                      // prev_work instead of a
                                                      // temporary
                "4:\n"
                "beqz %[buf_flag], 3f\n"
                // buf_flag is 1, add to the scratches
                "add %[grad_ofmap_scratch], %[grad_ofmap_scratch], %[buf_flag_offset]\n"
                "add %[grad_ifmap_scratch], %[grad_ifmap_scratch], %[buf_flag_offset]\n"
                "add %[ifmap_scratch], %[ifmap_scratch], %[buf_flag_offset]\n"
                "j 2f\n"
                "3:\n"
                // buf_flag is 0, subtract back to original
                "sub %[grad_ofmap_scratch], %[grad_ofmap_scratch], %[buf_flag_offset]\n"
                "sub %[grad_ifmap_scratch], %[grad_ifmap_scratch], %[buf_flag_offset]\n"
                "sub %[ifmap_scratch], %[ifmap_scratch], %[buf_flag_offset]\n"
                "2:\n"
                // // write ssr config if this is not the last iteration
                // "beqz %[work_in_tile], 5f\n"
                // "scfgwi %[grad_ofmap_scratch],%[DM_0] | %[REG_RPTR_2D]<<5\n"
                // "scfgwi %[grad_ifmap_scratch],%[DM_1] | %[REG_WPTR_2D]<<5\n"
                // "scfgwi %[ifmap_scratch],%[DM_2] | %[REG_RPTR_2D]<<5\n"
                // "5:\n"
                : [buf_flag] "+r"(buf_flag),
                  [invstd_scratch] "+r"(invstd_scratch),
                  [weight_scratch] "+r"(weight_scratch),
                  [running_mean_scratch] "+r"(running_mean_scratch),
                  [work_in_tile] "+r"(work_in_tile),
                  [next_work_mod_2] "=r"(next_work_mod_2),
                  [prev_work] "+r"(prev_work), [frep] "+r"(frep),
                  [work_div_2_sub_1] "+r"(work_div_2_sub_1),
                  [grad_ofmap_scratch] "+r"(grad_ofmap_scratch),
                  [grad_ifmap_scratch] "+r"(grad_ifmap_scratch),
                  [ifmap_scratch] "+r"(ifmap_scratch)
                : [i] "r"(i),
                  [num_doubles_work_for_core_per_point] "r"(
                      num_doubles_work_for_core_per_point),
                  [input_channel_array_reset_dist] "r"(
                      input_channel_array_reset_dist),
                  [work_in_tile_offset] "i"(
                      offsetof(dm_comm_t, num_points_work_in_tile)),
                  [work_mod_2_offset] "i"(offsetof(dm_comm_t, work_mod_2)),
                  [work_div_2_sub_1_offset] "i"(
                      offsetof(dm_comm_t, work_div_2_sub_1)),
                  [REG_BOUNDS_PLUS_0] "i"(REG_BOUNDS),
                  [REG_WPTR_2D] "i"(REG_WPTR + 2),
                  [REG_RPTR_2D] "i"(REG_RPTR + 2),
                  [DM_ALL] "i"(SNRT_SSR_DM_ALL), [DM_0] "i"(SNRT_SSR_DM0),
                  [DM_1] "i"(SNRT_SSR_DM1), [DM_2] "i"(SNRT_SSR_DM2),
                  [REG_STRIDES_PLUS_1] "i"(REG_STRIDES + 1),
                  [inner_loop_stride] "r"(inner_loop_stride),
                  [outer_loop_stride] "r"(outer_loop_stride),
                  [dm_comm] "r"(dm_comm), [buf_flag_offset] "r"(buf_flag_offset)
                : "ft0", "ft1", "ft2", "x0", "memory");

            asm volatile(
                "beqz %[work_mod_2], 0f\n"  // mod is 0
                "1:\n"
                // for grad_ifmap: x - running_mean
                "vfsub.s ft3, ft2, %[running_mean]\n"
                // for grad_ifmap: dy * invstd
                "vfmul.s ft4, %[invstd], ft0\n"
                "vfadd.s %[grad_bias_0], ft0, %[grad_bias_0]\n"
                "vfmul.s ft1, %[weight_times_invstd], ft0\n"
                // for grad_ifmap: (x - running_mean) * (dy * invstd)
                "vfmac.s %[grad_weight_0], ft3, ft4\n"
                "0:\n"
                : [grad_weight_0] "+fr"(grad_weight_0.f64), [grad_bias_0] "+fr"(
                                                                grad_bias_0.f64)
                : [running_mean] "fr"(running_mean.f64),
                  [weight_times_invstd] "fr"(weight_times_invstd.f64),
                  [invstd] "fr"(invstd.f64), [zero] "fr"(ZERO.f64),
                  [work_mod_2] "r"(work_mod_2)
                : "ft0", "ft1", "ft2", "ft3", "ft4");

            // in plain C:
            // grad_bias_scratch[channel] +=
            //     grad_bias_0 + grad_bias_1;
            // grad_weight_scratch[channel] +=
            //     grad_weight_0 + grad_weight_1;
            // invstd = *invstd_scratch;
            // weight = *weight_scratch;
            // running_mean = *running_mean_scratch;
            // grad_bias_0 = grad_bias_1 = grad_weight_0 = grad_weight_1 = 0;
            register double temp_grad_bias, temp_grad_weight;
            asm volatile(
                "fld %[temp_grad_bias], 0(%[grad_bias_scratch])\n"
                "fld %[temp_grad_weight], 0(%[grad_weight_scratch])\n"
                "fld %[invstd],0(%[invstd_scratch])\n"
                "vfadd.s %[grad_bias_0], %[grad_bias_1], %[grad_bias_0]\n"
                "vfadd.s %[grad_weight_0], %[grad_weight_1], %[grad_weight_0]\n"
                // interleave 0 resetting and loading between fadd latency
                // don't need to synchronize here because the integer core can't
                // issue these instructions until the previous increments have
                // happened
                "fld %[weight_times_invstd],0(%[weight_scratch])\n"
                "fld %[running_mean],0(%[running_mean_scratch])\n"
                "vfadd.s %[grad_bias_0], %[temp_grad_bias], %[grad_bias_0]\n"
                "vfadd.s %[grad_weight_0], %[temp_grad_weight], %[grad_weight_0]\n"
                "vfsgnj.s %[grad_bias_1],%[ZERO],%[ZERO]\n"
                "vfsgnj.s %[grad_weight_1],%[ZERO],%[ZERO]\n"
                "fsd %[grad_bias_0], 0(%[grad_bias_scratch])\n"
                "fsd %[grad_weight_0], 0(%[grad_weight_scratch])\n"
                "vfsgnj.s %[grad_bias_0],%[ZERO],%[ZERO]\n"
                "vfsgnj.s %[grad_weight_0],%[ZERO],%[ZERO]\n"
                : [temp_grad_bias] "+fr"(temp_grad_bias),
                  [temp_grad_weight] "+fr"(temp_grad_weight),
                  [grad_weight_0] "+fr"(grad_weight_0.f64),
                  [grad_weight_1] "+fr"(grad_weight_1.f64),
                  [grad_bias_0] "+fr"(grad_bias_0.f64),
                  [grad_bias_1] "+fr"(grad_bias_1.f64),
                  [running_mean] "=fr"(running_mean.f64),
                  [weight_times_invstd] "=fr"(weight_times_invstd.f64),
                  [invstd] "=fr"(invstd.f64)
                : [ZERO] "fr"(ZERO.f64), [invstd_scratch] "r"(invstd_scratch),
                  [weight_scratch] "r"(weight_scratch),
                  [running_mean_scratch] "r"(running_mean_scratch),
                  [grad_bias_scratch] "r"(grad_bias_scratch),
                  [grad_weight_scratch] "r"(grad_weight_scratch)
                : "ft0", "ft1", "ft2");
        } while (i < num_doubles_work_for_core_per_point);
        // don't need to fpu_fence since last 3 instructions are inconsequential

        work_mod_2 = next_work_mod_2;
        grad_weight_scratch -=
            channel_stride * (num_doubles_work_for_core_per_point - 1);
        grad_bias_scratch -=
            channel_stride * (num_doubles_work_for_core_per_point - 1);
        __builtin_ssr_barrier(SNRT_SSR_DM1);
    } while (work_in_tile != 0);
    // Signal that last tile is done
    snrt_ssr_disable();
    snrt_cluster_hw_barrier();
}

static inline void __attribute__((always_inline))
batchnorm_backward_fp16_no_loop(
    const v4s* grad_ofmap_scratch,
    v4s* grad_ifmap_scratch,  // no restrict because grad_ifmap and ifmap used
    const v4s* ifmap_scratch, const v4s* running_mean_scratch,
    const v4s* weight_scratch, const v4s* invstd_scratch,
    v4s* grad_bias_scratch, v4s* grad_weight_scratch,
    uint32_t num_bytes_per_point,
    uint32_t num_points_work_for_core,  // requires: > 0
    uint32_t work_mod_2,  // precompute to avoid icache branch misses
    uint32_t num_doubles_to_process,  //  requires: > 0
    uint32_t channel_stride) {
    // access pattern: iterate over the different channels, then over
    // the different points
    // Split work over channels to maximize efficacy of frep.
    // outside loop: channels
    // inside loop: points
    snrt_ssr_loop_2d(
        SNRT_SSR_DM_ALL,
        num_points_work_for_core,  // dimension of inner loop
        num_doubles_to_process,    // dimension of outer loop
        num_bytes_per_point,       // stride per inner loop iteration: 1 point
        channel_stride * sizeof(double));  // stride per outer loop iteration
    snrt_ssr_repeat(SNRT_SSR_DM0, 3);

    // thought: how to minimize # flops?
    // dy is used for: grad_bias: grad_bias[C] += dy
    //                 grad_ifmap: grad_ifmap[C] =
    //                    (dy * invstd[C] * weight[C])
    //                 grad_weight: grad_weight[C] +=
    //                    (dy * (x[i,C]-running_mean[C]) * invstd[C])
    // for grad_bias: vfadd is sufficient (grad_bias <- dy + grad_bias)
    // for grad_ifmap: vfmul is sufficient (grad_ifmap <- dy * (invstd*weight))
    // for grad_weight: previously i did an fmsub. but there is no vfmsub right
    // now.
    //              Intermediate steps harder though:
    //              (dy * (x[i,C]-running_mean[C]) * invstd[C])
    //              = (dy * (x[i,C]*invstd[C]-(running_mean[C] * invstd[C])))
    // Option 1: sub x-mu, mul (x-mu)*invstd, mul by dy. 3 instr
    // Option 2: mul invstd*dy, sub (x-mu), mul previous two results. 3 instr.
    //   Option 2 is better because we can do the first 2 in parallel without
    //   dependencies
    // Conclusion: I think you have to do 3 instructions without fmadd/fmsub

    uint32_t frep = num_points_work_for_core >= 2;
    uint32_t work_div_2_sub_1 = num_points_work_for_core / 2 -
                                1;  // can underflow, but then frep won't happen
    register volatile uint32_t i =
        0;                         // updated during frep for pseudo-dual issue
    register v4s ZERO asm("ft9");  // can consider fcvt instead
    asm volatile("fcvt.d.w %[ZERO], zero\n"  // vfcvt.s.x raises exception
                                             // despite smallfloat spec
                 : [ZERO] "=fr"(ZERO.f64)::"ft0", "ft1", "ft2");
    register v4s grad_weight_0 = ZERO;
    register v4s grad_weight_1 = ZERO;
    register v4s grad_bias_0 = ZERO;
    register v4s grad_bias_1 = ZERO;
    register v4s invstd;
    invstd.f64 = invstd_scratch->f64;
    snrt_ssr_read(SNRT_SSR_DM0, SNRT_SSR_2D, grad_ofmap_scratch);
    snrt_ssr_write(SNRT_SSR_DM1, SNRT_SSR_2D, grad_ifmap_scratch);
    snrt_ssr_read(SNRT_SSR_DM2, SNRT_SSR_2D, ifmap_scratch);
    snrt_ssr_enable();
    register v4s weight_times_invstd;
    weight_times_invstd.f64 = weight_scratch->f64;
    register v4s running_mean;
    running_mean.f64 = running_mean_scratch->f64;
    // do 1 loop
    do {  // while (i < num_channels_to_process)
        asm volatile(
            "vfmul.h %[weight_times_invstd],%[weight_times_invstd],%[invstd]\n"
            : [weight_times_invstd] "+fr"(weight_times_invstd.f64)
            : [invstd] "fr"(invstd.f64)
            : "ft0", "ft1", "ft2");

        if (frep) {
            asm volatile(
                "frep.o %[n_frep], 10, 0, 0 \n"
                // for grad_ifmap: x - running_mean
                "vfsub.h ft3, ft2, %[running_mean]\n"
                "vfsub.h ft5, ft2, %[running_mean]\n"
                // for grad_ifmap: dy * invstd
                "vfmul.h ft4, %[invstd], ft0\n"
                "vfadd.h %[grad_bias_0], ft0, %[grad_bias_0]\n"
                "vfmul.h ft1, %[weight_times_invstd], ft0\n"
                "vfmul.h ft6, %[invstd], ft0\n"
                "vfadd.h %[grad_bias_1], ft0, %[grad_bias_1]\n"
                "vfmul.h ft1, %[weight_times_invstd], ft0\n"
                // for grad_ifmap: (x - running_mean) * (dy * invstd)
                "vfmac.h %[grad_weight_0], ft3, ft4\n"
                "vfmac.h %[grad_weight_1], ft5, ft6\n"
                // use .f64 instead of .vec because .vec causes everything to be
                // fld/fsd each asm statement
                : [grad_weight_0] "+fr"(grad_weight_0.f64),
                  [grad_weight_1] "+fr"(grad_weight_1.f64),
                  [grad_bias_0] "+fr"(grad_bias_0.f64),
                  [grad_bias_1] "+fr"(grad_bias_1.f64)
                : [running_mean] "fr"(running_mean.f64),
                  [weight_times_invstd] "fr"(weight_times_invstd.f64),
                  [invstd] "fr"(invstd.f64), [zero] "fr"(ZERO.f64),
                  [n_frep] "r"(work_div_2_sub_1)  // we repeat n_frep+1 times
                : "ft0", "ft1", "ft2", "ft3", "ft4", "ft5", "ft6");
        }

        register uint32_t channel_stride_in_bytes;
        asm volatile(
            "slli %[channel_stride_in_bytes], %[channel_stride], 3\n"  // log_2(sizeof(double))
            "beqz %[i], 1f\n"
            "add %[grad_bias_scratch], %[grad_bias_scratch],%[channel_stride_in_bytes]\n"
            "add %[grad_weight_scratch], %[grad_weight_scratch], %[channel_stride_in_bytes]\n"
            "1:\n"
            "addi %[i], %[i], 1\n"
            "beq %[num_doubles_to_process], %[i], 2f\n"  // shortcut when only
                                                         // 1 double to process
            "add %[invstd_scratch], %[invstd_scratch], %[channel_stride_in_bytes]\n"
            "add %[weight_scratch], %[weight_scratch],%[channel_stride_in_bytes]\n"
            "add %[running_mean_scratch],%[running_mean_scratch],%[channel_stride_in_bytes]\n"
            "2:\n"
            : [invstd_scratch] "+r"(invstd_scratch),
              [weight_scratch] "+r"(weight_scratch),
              [running_mean_scratch] "+r"(running_mean_scratch),
              [grad_bias_scratch] "+r"(grad_bias_scratch),
              [grad_weight_scratch] "+r"(grad_weight_scratch), [i] "+r"(i),
              [channel_stride_in_bytes] "=r"(channel_stride_in_bytes)
            : [channel_stride] "r"(channel_stride),
              [num_doubles_to_process] "r"(num_doubles_to_process)
            : "ft0", "ft1", "ft2");

        asm volatile(
            "beqz %[work_mod_2], 0f\n"  // mod is 0
            "1:\n"
            // for grad_ifmap: x - running_mean
            "vfsub.h ft3, ft2, %[running_mean]\n"
            // for grad_ifmap: dy * invstd
            "vfmul.h ft4, %[invstd], ft0\n"
            "vfadd.h %[grad_bias_0], ft0, %[grad_bias_0]\n"
            "vfmul.h ft1, %[weight_times_invstd], ft0\n"
            // for grad_ifmap: (x - running_mean) * (dy * invstd)
            "vfmac.h %[grad_weight_0], ft3, ft4\n"
            "0:\n"
            : [grad_weight_0] "+fr"(grad_weight_0.f64), [grad_bias_0] "+fr"(
                                                            grad_bias_0.f64)
            : [running_mean] "fr"(running_mean.f64),
              [weight_times_invstd] "fr"(weight_times_invstd.f64),
              [invstd] "fr"(invstd.f64), [zero] "fr"(ZERO.f64),
              [work_mod_2] "r"(work_mod_2)
            : "ft0", "ft1", "ft2", "ft3", "ft4");

        // in plain C:
        // if (is_first_iteration) {
        //     grad_bias_scratch[channel] =
        //         grad_bias_0 + grad_bias_1;
        //     grad_weight_scratch[channel] =
        //         grad_weight_0 + grad_weight_1;

        // } else {
        //     grad_bias_scratch[channel] +=
        //         grad_bias_0 + grad_bias_1;
        //     grad_weight_scratch[channel] +=
        //         grad_weight_0 + grad_weight_1;
        // }
        // invstd = *invstd_scratch;
        // weight = *weight_scratch;
        // running_mean = *running_mean_scratch;
        // grad_bias_0 = grad_bias_1 = grad_weight_0 = grad_weight_1 = 0;
        asm volatile(
            // interleave 0 resetting and loading between fadd latency
            // don't need to synchronize here because the integer core can't
            // issue these instructions until the previous increments have
            // happened
            "fld %[invstd],0(%[invstd_scratch])\n"
            "fld %[weight_times_invstd],0(%[weight_scratch])\n"
            "vfadd.h %[grad_bias_0], %[grad_bias_1], %[grad_bias_0]\n"
            "vfadd.h %[grad_weight_0], %[grad_weight_1], %[grad_weight_0]\n"
            "fld %[running_mean],0(%[running_mean_scratch])\n"
            "vfsgnj.h %[grad_bias_1],%[ZERO],%[ZERO]\n"
            "vfsgnj.h %[grad_weight_1],%[ZERO],%[ZERO]\n"
            "fsd %[grad_bias_0], 0(%[grad_bias_scratch])\n"
            "fsd %[grad_weight_0], 0(%[grad_weight_scratch])\n"
            "vfsgnj.h %[grad_bias_0],%[ZERO],%[ZERO]\n"
            "vfsgnj.h %[grad_weight_0],%[ZERO],%[ZERO]\n"
            : [grad_weight_0] "+fr"(grad_weight_0.f64),
              [grad_weight_1] "+fr"(grad_weight_1.f64),
              [grad_bias_0] "+fr"(grad_bias_0.f64),
              [grad_bias_1] "+fr"(grad_bias_1.f64),
              [running_mean] "=fr"(running_mean.f64),
              [weight_times_invstd] "=fr"(weight_times_invstd.f64),
              [invstd] "=fr"(invstd.f64)
            : [ZERO] "fr"(ZERO.f64), [invstd_scratch] "r"(invstd_scratch),
              [weight_scratch] "r"(weight_scratch),
              [running_mean_scratch] "r"(running_mean_scratch),
              [grad_bias_scratch] "r"(grad_bias_scratch),
              [grad_weight_scratch] "r"(grad_weight_scratch)
            : "ft0", "ft1", "ft2");
    } while (i < num_doubles_to_process);
    // don't need to fpu_fence since last 3 instructions are inconsequential
    __builtin_ssr_barrier(SNRT_SSR_DM1);
    snrt_ssr_disable();
}

static inline void batchnorm_backward_dma_main_loop_fp_agnostic(
    batchnorm_backward_layer_t* l, uint32_t num_doubles_per_aligned_point,
    uint32_t num_bytes_per_packed_point, uint32_t num_bytes_per_aligned_point,
    uint32_t is_point_aligned_to_8_byte_boundary,
    uint32_t work_left,  // only present for dma
    uint32_t initial_work_in_tile, dm_comm_t* dm_comm,
    uint32_t tile_size_in_points, double* grad_ofmap_scratch,
    double* ifmap_scratch, double* grad_ifmap_scratch, uint32_t buf_flag) {
    snrt_dma_wait_all();

    // signal first iteration
    // compute cores don't have to read dm comm the first time
    snrt_cluster_hw_barrier();

    // skip the first iteration in looping
    uint32_t point_start = initial_work_in_tile;
    uint32_t work_in_tile = initial_work_in_tile;
    DUMP(work_in_tile);
    DUMP(work_left);
    uint32_t prev_point_start = 0;
    uint32_t num_points_work_in_prev_tile = initial_work_in_tile;
    uint32_t prev_prev_work_in_tile = 0;
    const uint32_t target_points_for_last_tile =
        512 / num_doubles_per_aligned_point;
    DUMP(target_points_for_last_tile);

    while (work_left > 0) {
        const uint32_t cycles_per_double = l->dtype == FP64 ? 4 : 5;
        const uint32_t bytes_per_cycle =
            is_point_aligned_to_8_byte_boundary ? 60 : 12;
        uint32_t time_left = num_points_work_in_prev_tile *
                                 num_doubles_per_aligned_point *
                                 cycles_per_double / 8 -
                             prev_prev_work_in_tile *
                                 num_bytes_per_aligned_point / bytes_per_cycle;
        // units: points
        uint32_t max_work_allowed =
            time_left * bytes_per_cycle / (2 * num_bytes_per_aligned_point);
        // need to ensure at least some progress
        max_work_allowed = max(max_work_allowed, target_points_for_last_tile);
        // now max_work_allowed is legal.
        max_work_allowed = ALIGN_UP(max_work_allowed, 2);

        max_work_allowed =
            min(max_work_allowed, min(work_left, tile_size_in_points));

        uint32_t write_out_time =
            work_in_tile * num_bytes_per_aligned_point / bytes_per_cycle;
        if (target_points_for_last_tile * 2 < work_left &&
            write_out_time > (work_left - max_work_allowed) *
                                 num_doubles_per_aligned_point *
                                 cycles_per_double) {
            max_work_allowed = work_left - target_points_for_last_tile;
        }
        work_in_tile = max_work_allowed;
        work_left -= work_in_tile;

        // update comms
        dm_comm->num_points_work_in_tile = work_in_tile;
        dm_comm->work_mod_2 = work_in_tile % 2;
        dm_comm->work_div_2_sub_1 = work_in_tile / 2 - 1;
        // comm what the next iteration will be
        // wait for potential previous grad_ifmap write out?
        snrt_dma_wait_all();

        initiate_dma_1d_or_2d(
            &grad_ofmap_scratch[tile_size_in_points *
                                num_doubles_per_aligned_point * buf_flag],
            &((char*)l->grad_ofmap)[point_start * num_bytes_per_packed_point],
            num_bytes_per_packed_point, num_bytes_per_aligned_point,
            num_bytes_per_packed_point, work_in_tile,
            is_point_aligned_to_8_byte_boundary);
        initiate_dma_1d_or_2d(
            &ifmap_scratch[tile_size_in_points * num_doubles_per_aligned_point *
                           buf_flag],
            &((char*)l->ifmap)[point_start * num_bytes_per_packed_point],
            num_bytes_per_packed_point, num_bytes_per_aligned_point,
            num_bytes_per_packed_point, work_in_tile,
            is_point_aligned_to_8_byte_boundary);

        // signal to core that current tile has information ready
        snrt_cluster_hw_barrier();
        DUMP(55);
        snrt_dma_wait_all();
        // wait for previous tile to be finished computing, signify current
        // tile inputs done loading
        snrt_cluster_hw_barrier();
        DUMP(56);

        // DUMP(prev_point_start);

        initiate_dma_1d_or_2d(
            &((char*)
                  l->grad_ifmap)[prev_point_start * num_bytes_per_packed_point],
            &grad_ifmap_scratch[tile_size_in_points *
                                num_doubles_per_aligned_point * (!buf_flag)],
            num_bytes_per_packed_point, num_bytes_per_packed_point,
            num_bytes_per_aligned_point, num_points_work_in_prev_tile,
            is_point_aligned_to_8_byte_boundary);
        // snrt_dma_start_1d(
        //     &l->grad_ifmap[prev_point_start * num_doubles_per_aligned_point],
        //     &grad_ifmap_scratch[tile_size_in_points *
        //                         num_doubles_per_aligned_point *
        //                         (!buf_flag)],  // take !buf_flag
        //                                        // dma core is one
        //                                        // iteration ahead
        //                                        // of compute core
        //     num_points_work_in_prev_tile * num_doubles_per_aligned_point *
        //         sizeof(double));
        prev_point_start = point_start;
        prev_prev_work_in_tile = num_points_work_in_prev_tile;
        num_points_work_in_prev_tile = work_in_tile;
        point_start += work_in_tile;
        buf_flag = !buf_flag;
    }
    dm_comm->num_points_work_in_tile = 0;
    dm_comm->work_mod_2 = 0;
    dm_comm->work_div_2_sub_1 = 0xdeadbeef;
    // signal last iteration that there is no more work
    snrt_cluster_hw_barrier();
    // wait for last tile to finish
    snrt_cluster_hw_barrier();

    initiate_dma_1d_or_2d(
        &((char*)l->grad_ifmap)[prev_point_start * num_bytes_per_packed_point],
        &grad_ifmap_scratch[tile_size_in_points *
                            num_doubles_per_aligned_point * (!buf_flag)],
        num_bytes_per_packed_point, num_bytes_per_packed_point,
        num_bytes_per_aligned_point, num_points_work_in_prev_tile,
        is_point_aligned_to_8_byte_boundary);
    snrt_dma_wait_all();
}

static inline void __attribute__((always_inline))
batchnorm_backward_training_fp64_no_loop_1(
    const double* grad_ofmap_scratch, const double* ifmap_scratch,
    const double* current_mean_scratch, double* sum_scratch,
    double* dotp_scratch, uint32_t C, uint32_t num_points_work_for_core_in_tile,
    uint32_t work_mod_3, uint32_t work_div_3_sub_1,
    uint32_t num_channels_to_process, uint32_t channel_stride) {
    uint32_t frep = num_points_work_for_core_in_tile >= 3;
    register volatile uint32_t i = 0;
    register double ZERO asm("ft9");  // can consider fcvt instead
    asm volatile("fcvt.d.w %[ZERO], zero\n"
                 : [ZERO] "=r"(ZERO)::"ft0", "ft1", "ft2");
    register double sum_0 = ZERO;
    register double sum_1 = ZERO;
    register double sum_2 = ZERO;
    register double dotp_0 = ZERO;
    register double dotp_1 = ZERO;
    register double dotp_2 = ZERO;
    register double current_mean = *current_mean_scratch;
    snrt_ssr_loop_2d(
        SNRT_SSR_DM_ALL,
        num_points_work_for_core_in_tile,  // dimension of inner loop
        num_channels_to_process,           // dimension of outer loop
        C * sizeof(double),  // stride per inner loop iteration: 1 point
        channel_stride * sizeof(double));  // stride per outer loop iteration
    snrt_ssr_repeat(SNRT_SSR_DM0, 2);
    snrt_ssr_read(SNRT_SSR_DM0, SNRT_SSR_2D, grad_ofmap_scratch);
    snrt_ssr_read(SNRT_SSR_DM2, SNRT_SSR_2D, ifmap_scratch);
    snrt_ssr_enable();
    do {
        if (frep) {
            asm volatile(
                "frep.o %[n_frep], 9, 0, 0 \n"
                "fsub.d ft8, ft2, %[current_mean]\n"
                "fsub.d ft6, ft2, %[current_mean]\n"
                "fsub.d ft4, ft2, %[current_mean]\n"
                "fadd.d %[sum_2], ft0, %[sum_2] \n"
                "fmadd.d %[dotp_2], ft8, ft0, %[dotp_2]\n"
                "fadd.d %[sum_1], ft0, %[sum_1] \n"
                "fmadd.d %[dotp_1], ft6, ft0, %[dotp_1]\n"
                "fadd.d %[sum_0], ft0, %[sum_0] \n"
                "fmadd.d %[dotp_0], ft4, ft0, %[dotp_0]\n"
                : [sum_0] "+fr"(sum_0), [sum_1] "+fr"(sum_1),
                  [sum_2] "+fr"(sum_2), [dotp_0] "+fr"(dotp_0),
                  [dotp_1] "+fr"(dotp_1), [dotp_2] "+fr"(dotp_2)
                : [current_mean] "fr"(current_mean), [zero] "fr"(ZERO),
                  [n_frep] "r"(work_div_3_sub_1)
                : "ft0", "ft1", "ft2", "ft4", "ft6", "ft8");
        }

        register uint32_t channel_stride_in_bytes;
        asm volatile(
            "slli %[channel_stride_in_bytes], %[channel_stride], 3\n"  // log_2(sizeof(double))
            "beqz %[i], 1f\n"
            "add %[sum_scratch], %[sum_scratch],%[channel_stride_in_bytes]\n"
            "add %[dotp_scratch], %[dotp_scratch], %[channel_stride_in_bytes]\n"
            "1:\n"
            "addi %[i], %[i], 1\n"
            "add %[current_mean_scratch], %[current_mean_scratch], %[channel_stride_in_bytes]\n"
            : [current_mean_scratch] "+r"(current_mean_scratch),
              [sum_scratch] "+r"(sum_scratch),
              [dotp_scratch] "+r"(dotp_scratch), [i] "+r"(i),
              [channel_stride_in_bytes] "=r"(channel_stride_in_bytes)
            : [channel_stride] "r"(channel_stride),
              [num_channels_to_process] "r"(num_channels_to_process)
            : "ft0", "ft1", "ft2");

        register uint32_t mod_temp;
        asm volatile(
            "beqz %[work_mod_3], 0f\n"              // mod is 0
            "andi %[mod_temp], %[work_mod_3], 1\n"  // is last bit 1? if
                                                    // yes, then mod is 1
            "bnez %[mod_temp], 1f\n"                // jump to 1 if yes
            "2:\n"
            "fsub.d ft6, ft2, %[current_mean]\n"
            "fsub.d ft4, ft2, %[current_mean]\n"
            "fadd.d %[sum_1], ft0, %[sum_1] \n"
            "fmadd.d %[dotp_1], ft6, ft0,%[dotp_1]\n"
            "fadd.d %[sum_0], ft0, %[sum_0] \n"
            "fmadd.d %[dotp_0], ft4, ft0,%[dotp_0]\n"
            "j 0f\n"
            "1:\n"
            "fsub.d ft4, ft2, %[current_mean]\n"
            "fadd.d %[sum_0], ft0, %[sum_0] \n"
            "fmadd.d %[dotp_0], ft4, ft0,%[dotp_0]\n"
            "0:\n"
            : [sum_0] "+fr"(sum_0), [sum_1] "+fr"(sum_1), [sum_2] "+fr"(sum_2),
              [dotp_0] "+fr"(dotp_0), [dotp_1] "+fr"(dotp_1),
              [dotp_2] "+fr"(dotp_2), [mod_temp] "=r"(mod_temp)
            : [current_mean] "fr"(current_mean), [zero] "fr"(ZERO),
              [work_mod_3] "r"(work_mod_3), [n_frep] "r"(work_div_3_sub_1)
            : "ft0", "ft1", "ft2", "ft3", "ft4", "ft5", "ft6");

        register double temp_sum, temp_dotp;

        asm volatile(
            "fld %[temp_sum], 0(%[sum_scratch])\n"
            "fld %[temp_dotp], 0(%[dotp_scratch])\n"
            "fld %[current_mean], 0(%[current_mean_scratch])\n"
            // 1+= 2
            "fadd.d %[sum_1], %[sum_1], %[sum_2]\n"
            "fadd.d %[dotp_1], %[dotp_1], %[dotp_2]\n"
            "fsgnj.d %[sum_2],%[ZERO],%[ZERO]\n"
            "fsgnj.d %[dotp_2],%[ZERO],%[ZERO]\n"
            // temp+=0
            "fadd.d %[temp_sum], %[temp_sum], %[sum_0]\n"
            "fadd.d %[temp_dotp], %[temp_dotp], %[dotp_0]\n"
            "fsgnj.d %[sum_0],%[ZERO],%[ZERO]\n"
            "fsgnj.d %[dotp_0],%[ZERO],%[ZERO]\n"
            // temp+=1
            "fadd.d %[temp_sum], %[sum_1], %[temp_sum]\n"
            "fadd.d %[temp_dotp], %[dotp_1], %[temp_dotp]\n"
            "fsgnj.d %[sum_1],%[ZERO],%[ZERO]\n"
            "fsgnj.d %[dotp_1],%[ZERO],%[ZERO]\n"
            "fsd %[temp_sum], 0(%[sum_scratch])\n"
            "fsd %[temp_dotp], 0(%[dotp_scratch])\n"
            : [temp_sum] "+fr"(temp_sum), [temp_dotp] "+fr"(temp_dotp),
              [sum_0] "+fr"(sum_0), [sum_1] "+fr"(sum_1), [sum_2] "+fr"(sum_2),
              [dotp_0] "+fr"(dotp_0), [dotp_1] "+fr"(dotp_1),
              [dotp_2] "+fr"(dotp_2), [current_mean] "=&fr"(current_mean)
            : [ZERO] "fr"(ZERO), [sum_scratch] "r"(sum_scratch),
              [dotp_scratch] "r"(dotp_scratch),
              [current_mean_scratch] "r"(current_mean_scratch)
            : "ft0", "ft1", "ft2");

    } while (i < num_channels_to_process);

    snrt_ssr_disable();
    snrt_ssr_repeat(SNRT_SSR_DM0, 1);
}

static inline uint32_t __attribute__((always_inline))
batchnorm_backward_training_tile_fp64_looped_1(
    const double* grad_ofmap_scratch, const double* ifmap_scratch,
    const double* current_mean_scratch, double* sum_scratch,
    double* dotp_scratch, uint32_t C,
    uint32_t work_in_tile,  // requires: > 0
    uint32_t work_mod_3,    // precompute to avoid icache branch misses
    uint32_t work_div_3_sub_1, uint32_t tile_size_in_points,
    uint32_t num_channels_to_process,  //  requires: > 0
    uint32_t channel_stride, dm_comm_t* dm_comm) {
    // access pattern: iterate over the different channels, then over
    // the different points
    // Split work over channels to maximize efficacy of frep.
    // outside loop: channels
    // inside loop: points
    uint32_t prev_work = work_in_tile;
    register uint32_t next_work_mod_3;
    register uint32_t frep = work_in_tile >= 3;
    register double ZERO asm("ft11");  // can consider fcvt instead
    asm volatile("fcvt.d.w %[ZERO], zero\n"
                 : [ZERO] "=r"(ZERO)::"ft0", "ft1", "ft2");
    uint32_t buf_flag = 0;
    // consider: inlining these as well later
    const uint32_t buf_flag_offset = tile_size_in_points * C * sizeof(double);
    const uint32_t input_channel_array_reset_dist =
        channel_stride * num_channels_to_process * sizeof(double);
    const uint32_t inner_loop_stride = C * sizeof(double);
    const uint32_t outer_loop_stride = channel_stride * sizeof(double);

    register double sum_0 = ZERO;
    register double sum_1 = ZERO;
    register double sum_2 = ZERO;
    register double dotp_0 = ZERO;
    register double dotp_1 = ZERO;
    register double dotp_2 = ZERO;
    register double current_mean = *current_mean_scratch;

    snrt_ssr_loop_2d(
        SNRT_SSR_DM_ALL,
        work_in_tile,             // dimension of inner loop
        num_channels_to_process,  // dimension of outer loop
        inner_loop_stride,        // stride per inner loop iteration: 1 point
        outer_loop_stride);       // stride per outer loop iteration
    snrt_ssr_repeat(SNRT_SSR_DM0, 2);
    snrt_ssr_enable();
    do {
        register volatile uint32_t i =
            0;  // updated during frep for pseudo-dual issue
        snrt_cluster_hw_barrier();
        snrt_ssr_read(SNRT_SSR_DM0, SNRT_SSR_2D, grad_ofmap_scratch);
        snrt_ssr_read(SNRT_SSR_DM2, SNRT_SSR_2D, ifmap_scratch);
        // do 1 loop
        do {  // while (i < num_channels_to_process)
            // Can only manual unroll 5 times since the max for frep is 16
            if (frep) {
                asm volatile(
                    "frep.o %[n_frep], 9, 0, 0 \n"
                    "fsub.d ft8, ft2, %[current_mean]\n"
                    "fsub.d ft6, ft2, %[current_mean]\n"
                    "fsub.d ft4, ft2, %[current_mean]\n"
                    "fadd.d %[sum_2], ft0, %[sum_2] \n"
                    "fmadd.d %[dotp_2], ft8, ft0, %[dotp_2]\n"
                    "fadd.d %[sum_1], ft0, %[sum_1] \n"
                    "fmadd.d %[dotp_1], ft6, ft0, %[dotp_1]\n"
                    "fadd.d %[sum_0], ft0, %[sum_0] \n"
                    "fmadd.d %[dotp_0], ft4, ft0, %[dotp_0]\n"
                    : [sum_0] "+fr"(sum_0), [sum_1] "+fr"(sum_1),
                      [sum_2] "+fr"(sum_2), [dotp_0] "+fr"(dotp_0),
                      [dotp_1] "+fr"(dotp_1), [dotp_2] "+fr"(dotp_2)
                    : [current_mean] "fr"(current_mean), [zero] "fr"(ZERO),
                      [n_frep] "r"(work_div_3_sub_1)
                    : "ft0", "ft1", "ft2", "ft4", "ft6", "ft8");
            }

            register uint32_t channel_stride_in_bytes;
            asm volatile(
                "slli %[channel_stride_in_bytes], %[channel_stride], 3\n"  // log_2(sizeof(double))
                "beqz %[i], 1f\n"
                "add %[sum_scratch], %[sum_scratch],%[channel_stride_in_bytes]\n"
                "add %[dotp_scratch], %[dotp_scratch], %[channel_stride_in_bytes]\n"
                "1:\n"
                "addi %[i], %[i], 1\n"
                "add %[current_mean_scratch], %[current_mean_scratch], %[channel_stride_in_bytes]\n"
                : [current_mean_scratch] "+r"(current_mean_scratch),
                  [sum_scratch] "+r"(sum_scratch),
                  [dotp_scratch] "+r"(dotp_scratch), [i] "+&r"(i),
                  [channel_stride_in_bytes] "=r"(channel_stride_in_bytes)
                : [channel_stride] "r"(channel_stride),
                  [num_channels_to_process] "r"(num_channels_to_process)
                : "ft0", "ft1", "ft2");

            register uint32_t temp;
            asm volatile(
                "bne %[i], %[num_channels_to_process], 2f\n"
                "sub %[current_mean_scratch], %[current_mean_scratch], %[input_channel_array_reset_dist]\n"
                "xori %[buf_flag], %[buf_flag], 1\n"
                "csrr x0, 0x7C2\n"  // wait for dma to compute parameters
                                    // because I don't want to do math here
                "lw %[work_in_tile], %[work_in_tile_offset](%[dm_comm])\n"
                "lw %[next_work_mod_3], %[work_mod_3_offset](%[dm_comm])\n"
                "lw %[work_div_3_sub_1], %[work_div_3_sub_1_offset](%[dm_comm])\n"
                "slti %[frep], %[work_in_tile], 3\n"  // cmp frep < 3, then
                                                      // negate in next
                                                      // instruction
                "xori %[frep], %[frep], 1\n"
                "beq %[work_in_tile], %[prev_work], 4f\n"   // check if we need
                                                            // to update ssr. If
                                                            // so, just update
                "addi %[prev_work], %[work_in_tile], -1\n"  // a = --b0
                "scfgwi %[prev_work], %[DM_ALL] | %[REG_BOUNDS_PLUS_0]<<5\n"  // write_ssr_config
                "mul %[prev_work], %[prev_work], %[inner_loop_stride]\n"
                "sub %[prev_work], %[outer_loop_stride], %[prev_work]\n"
                "scfgwi %[prev_work], %[DM_ALL] | %[REG_STRIDES_PLUS_1]<<5\n"
                // first stride still the same
                // a = b0 * s0
                // a = s1 - a
                // scfgwi %[REG_STRIDES_PLUS_1], %[DM_ALL] | %[a]<<5\n
                "mv %[prev_work], %[work_in_tile]\n"  // now use prev_work as
                                                      // prev_work instead of a
                                                      // temporary
                "4:\n"
                "beqz %[buf_flag], 3f\n"
                // buf_flag is 1, add to the scratches
                "add %[grad_ofmap_scratch], %[grad_ofmap_scratch], %[buf_flag_offset]\n"
                "add %[ifmap_scratch], %[ifmap_scratch], %[buf_flag_offset]\n"
                "j 2f\n"
                "3:\n"
                // buf_flag is 0, subtract back to original
                "sub %[grad_ofmap_scratch], %[grad_ofmap_scratch], %[buf_flag_offset]\n"
                "sub %[ifmap_scratch], %[ifmap_scratch], %[buf_flag_offset]\n"
                "2:\n"
                : [buf_flag] "+r"(buf_flag),
                  [current_mean_scratch] "+r"(current_mean_scratch),
                  [work_in_tile] "+r"(work_in_tile),
                  [next_work_mod_3] "=r"(next_work_mod_3),
                  [prev_work] "+r"(prev_work), [frep] "+r"(frep),
                  [work_div_3_sub_1] "+r"(work_div_3_sub_1),
                  [grad_ofmap_scratch] "+r"(grad_ofmap_scratch),
                  [ifmap_scratch] "+r"(ifmap_scratch)
                : [i] "r"(i),
                  [num_channels_to_process] "r"(num_channels_to_process),
                  [input_channel_array_reset_dist] "r"(
                      input_channel_array_reset_dist),
                  [work_in_tile_offset] "i"(
                      offsetof(dm_comm_t, num_points_work_in_tile)),
                  [work_mod_3_offset] "i"(offsetof(dm_comm_t, work_mod_3)),
                  [work_div_3_sub_1_offset] "i"(
                      offsetof(dm_comm_t, work_div_3_sub_1)),
                  [REG_BOUNDS_PLUS_0] "i"(REG_BOUNDS),
                  [DM_ALL] "i"(SNRT_SSR_DM_ALL),
                  [REG_STRIDES_PLUS_1] "i"(REG_STRIDES + 1),
                  [inner_loop_stride] "r"(inner_loop_stride),
                  [outer_loop_stride] "r"(outer_loop_stride),
                  [dm_comm] "r"(dm_comm), [buf_flag_offset] "r"(buf_flag_offset)
                : "ft0", "ft1", "ft2", "x0");

            register uint32_t mod_temp;
            asm volatile(
                "beqz %[work_mod_3], 0f\n"              // mod is 0
                "andi %[mod_temp], %[work_mod_3], 1\n"  // is last bit 1? if
                                                        // yes, then mod is 1
                "bnez %[mod_temp], 1f\n"                // jump to 1 if yes
                "2:\n"
                "fsub.d ft6, ft2, %[current_mean]\n"
                "fsub.d ft4, ft2, %[current_mean]\n"
                "fadd.d %[sum_1], ft0, %[sum_1] \n"
                "fmadd.d %[dotp_1], ft6, ft0,%[dotp_1]\n"
                "fadd.d %[sum_0], ft0, %[sum_0] \n"
                "fmadd.d %[dotp_0], ft4, ft0,%[dotp_0]\n"
                "j 0f\n"
                "1:\n"
                "fsub.d ft4, ft2, %[current_mean]\n"
                "fadd.d %[sum_0], ft0, %[sum_0] \n"
                "fmadd.d %[dotp_0], ft4, ft0,%[dotp_0]\n"
                "0:\n"
                : [sum_0] "+fr"(sum_0), [sum_1] "+fr"(sum_1),
                  [sum_2] "+fr"(sum_2), [dotp_0] "+fr"(dotp_0),
                  [dotp_1] "+fr"(dotp_1), [dotp_2] "+fr"(dotp_2),
                  [mod_temp] "=r"(mod_temp)
                : [current_mean] "fr"(current_mean), [zero] "fr"(ZERO),
                  [work_mod_3] "r"(work_mod_3), [n_frep] "r"(work_div_3_sub_1)
                : "ft0", "ft1", "ft2", "ft3", "ft4", "ft5", "ft6");

            register double temp_sum, temp_dotp;
            asm volatile(
                "fld %[temp_sum], 0(%[sum_scratch])\n"
                "fld %[temp_dotp], 0(%[dotp_scratch])\n"
                "fld %[current_mean], 0(%[current_mean_scratch])\n"
                // 1+= 2
                "fadd.d %[sum_1], %[sum_1], %[sum_2]\n"
                "fadd.d %[dotp_1], %[dotp_1], %[dotp_2]\n"
                "fsgnj.d %[sum_2],%[ZERO],%[ZERO]\n"
                "fsgnj.d %[dotp_2],%[ZERO],%[ZERO]\n"
                // temp+=0
                "fadd.d %[temp_sum], %[temp_sum], %[sum_0]\n"
                "fadd.d %[temp_dotp], %[temp_dotp], %[dotp_0]\n"
                "fsgnj.d %[sum_0],%[ZERO],%[ZERO]\n"
                "fsgnj.d %[dotp_0],%[ZERO],%[ZERO]\n"
                // temp+=1
                "fadd.d %[temp_sum], %[sum_1], %[temp_sum]\n"
                "fadd.d %[temp_dotp], %[dotp_1], %[temp_dotp]\n"
                "fsgnj.d %[sum_1],%[ZERO],%[ZERO]\n"
                "fsgnj.d %[dotp_1],%[ZERO],%[ZERO]\n"
                "fsd %[temp_sum], 0(%[sum_scratch])\n"
                "fsd %[temp_dotp], 0(%[dotp_scratch])\n"
                : [temp_sum] "+fr"(temp_sum), [temp_dotp] "+fr"(temp_dotp),
                  [sum_0] "+fr"(sum_0), [sum_1] "+fr"(sum_1),
                  [sum_2] "+fr"(sum_2), [dotp_0] "+fr"(dotp_0),
                  [dotp_1] "+fr"(dotp_1), [dotp_2] "+fr"(dotp_2),
                  [current_mean] "=&fr"(current_mean)
                : [ZERO] "fr"(ZERO), [sum_scratch] "r"(sum_scratch),
                  [dotp_scratch] "r"(dotp_scratch),
                  [current_mean_scratch] "r"(current_mean_scratch)
                : "ft0", "ft1", "ft2");
        } while (i < num_channels_to_process);
        // don't need to fpu_fence since last 3 instructions are inconsequential
        // __builtin_ssr_barrier(SNRT_SSR_DM1);
        work_mod_3 = next_work_mod_3;
        sum_scratch -= channel_stride * (num_channels_to_process - 1);
        dotp_scratch -= channel_stride * (num_channels_to_process - 1);
    } while (work_in_tile != 0);
    // notify last tile done
    snrt_ssr_disable();
    snrt_ssr_repeat(SNRT_SSR_DM0, 1);
    snrt_cluster_hw_barrier();
    return buf_flag;
}

static inline void __attribute__((always_inline))
batchnorm_backward_training_fp64_no_loop_2(
    const double* grad_ofmap_scratch, double* grad_ifmap_scratch,
    const double* ifmap_scratch, const double* weight_times_invstd_scratch,
    const double* k_scratch,
    const double* winvstd_times_meank_sub_dmean_scratch, uint32_t C,
    uint32_t num_points_work_for_core_in_tile, uint32_t work_mod_4,
    uint32_t work_div_4_sub_1, uint32_t num_channels_to_process,
    uint32_t channel_stride) {
    snrt_ssr_loop_2d(
        SNRT_SSR_DM_ALL,
        num_points_work_for_core_in_tile,  // dimension of inner loop
        num_channels_to_process,           // dimension of outer loop
        C * sizeof(double),  // stride per inner loop iteration: 1 point
        channel_stride * sizeof(double));  // stride per outer loop iteration
    uint32_t frep = num_points_work_for_core_in_tile >= 4;
    register volatile uint32_t i = 0;
    snrt_ssr_read(SNRT_SSR_DM0, SNRT_SSR_2D, ifmap_scratch);
    snrt_ssr_write(SNRT_SSR_DM1, SNRT_SSR_2D, grad_ifmap_scratch);
    snrt_ssr_read(SNRT_SSR_DM2, SNRT_SSR_2D, grad_ofmap_scratch);
    do {
        register double weight_times_invstd = *weight_times_invstd_scratch;
        register double winvstd_times_meank_sub_dmean =
            *winvstd_times_meank_sub_dmean_scratch;
        register double k = *k_scratch;
        snrt_ssr_enable();
        if (frep) {
            asm volatile(
                "frep.o %[n_frep], 8, 0, 0 \n"
                // -xk+dy
                "fnmsub.d ft3, ft0, %[k], ft2 \n"
                "fnmsub.d ft4, ft0, %[k], ft2 \n"
                "fnmsub.d ft5, ft0, %[k], ft2 \n"
                "fnmsub.d ft6, ft0, %[k], ft2 \n"
                // weight*invstd*(dy-xk)+(weight*invstd*(mean*k-grad_mean))
                "fmadd.d ft1, %[weight_times_invstd], ft3, %[winvstd_times_meank_sub_dmean]\n"
                "fmadd.d ft1, %[weight_times_invstd], ft4, %[winvstd_times_meank_sub_dmean]\n"
                "fmadd.d ft1, %[weight_times_invstd], ft5, %[winvstd_times_meank_sub_dmean]\n"
                "fmadd.d ft1, %[weight_times_invstd], ft6, %[winvstd_times_meank_sub_dmean]\n"
                :
                : [weight_times_invstd] "fr"(weight_times_invstd),
                  [winvstd_times_meank_sub_dmean] "fr"(
                      winvstd_times_meank_sub_dmean),
                  [k] "fr"(k), [n_frep] "r"(work_div_4_sub_1)
                : "ft0", "ft1", "ft2", "ft3", "ft4", "ft5", "ft6");
        }

        register uint32_t channel_stride_in_bytes;
        asm volatile(
            "slli %[channel_stride_in_bytes], %[channel_stride], 3\n"  // log_2(sizeof(double))
            "addi %[i], %[i], 1\n"
            "beq %[num_channels_to_process], %[i], 2f\n"  // shortcut when only
                                                          // 1 channel
            "add %[weight_times_invstd_scratch], %[weight_times_invstd_scratch], %[channel_stride_in_bytes]\n"
            "add %[k_scratch], %[k_scratch], %[channel_stride_in_bytes]\n"
            "add %[winvstd_times_meank_sub_dmean_scratch], %[winvstd_times_meank_sub_dmean_scratch], %[channel_stride_in_bytes]\n"
            "2:\n"
            : [weight_times_invstd_scratch] "+r"(weight_times_invstd_scratch),
              [k_scratch] "+r"(k_scratch),
              [winvstd_times_meank_sub_dmean_scratch] "+r"(
                  winvstd_times_meank_sub_dmean_scratch),
              [i] "+r"(i),
              [channel_stride_in_bytes] "=r"(channel_stride_in_bytes)
            : [channel_stride] "r"(channel_stride),
              [num_channels_to_process] "r"(num_channels_to_process)
            : "ft0", "ft1", "ft2");

        register uint32_t mod_temp;
        asm volatile(
            "beqz %[work_mod_4], 0f\n"              // mod is 0
            "andi %[mod_temp], %[work_mod_4], 1\n"  // is last bit 1? if no,
                                                    // then mod is 2
            "beqz %[mod_temp], 2f\n"                // jump to 2 if no
            "andi %[mod_temp], %[work_mod_4], 2\n"  // is last bit 1? if no,
                                                    // then mod is 1
            "beqz %[mod_temp], 1f\n"                // jump to 1 if no
            "3:\n"
            "fnmsub.d ft3, ft0, %[k], ft2 \n"
            "fnmsub.d ft4, ft0, %[k], ft2 \n"
            "fnmsub.d ft5, ft0, %[k], ft2 \n"
            "fmadd.d ft1, %[weight_times_invstd], ft3, %[winvstd_times_meank_sub_dmean]\n"
            "fmadd.d ft1, %[weight_times_invstd], ft4, %[winvstd_times_meank_sub_dmean]\n"
            "fmadd.d ft1, %[weight_times_invstd], ft5, %[winvstd_times_meank_sub_dmean]\n"
            "j 0f\n"
            "2:\n"
            "fnmsub.d ft3, ft0, %[k], ft2 \n"
            "fnmsub.d ft4, ft0, %[k], ft2 \n"
            "fmadd.d ft1, %[weight_times_invstd], ft3, %[winvstd_times_meank_sub_dmean]\n"
            "fmadd.d ft1, %[weight_times_invstd], ft4, %[winvstd_times_meank_sub_dmean]\n"
            "j 0f\n"
            "1:\n"
            "fnmsub.d ft3, ft0, %[k], ft2 \n"
            "fmadd.d ft1, %[weight_times_invstd], ft3, %[winvstd_times_meank_sub_dmean]\n"
            "0:\n"
            : [mod_temp] "=r"(mod_temp)
            : [weight_times_invstd] "fr"(weight_times_invstd),
              [winvstd_times_meank_sub_dmean] "fr"(
                  winvstd_times_meank_sub_dmean),
              [k] "fr"(k), [work_mod_4] "r"(work_mod_4)
            : "ft0", "ft1", "ft2", "ft3", "ft4", "ft5");
        snrt_ssr_disable();
    } while (i < num_channels_to_process);
    __builtin_ssr_barrier(SNRT_SSR_DM1);
}

static inline void __attribute__((always_inline))
batchnorm_backward_training_tile_fp64_looped_2(
    const double* grad_ofmap_scratch,
    double*
        grad_ifmap_scratch,  // no restrict because grad_ifmap and ifmap used
    const double* ifmap_scratch, const double* weight_times_invstd_scratch,
    const double* k_scratch,
    const double* winvstd_times_meank_sub_dmean_scratch, uint32_t buf_flag,
    uint32_t C,
    uint32_t work_in_tile,  // requires: > 0
    uint32_t work_mod_4,    // precompute to avoid icache branch misses
    uint32_t work_div_4_sub_1, uint32_t tile_size_in_points,
    uint32_t num_channels_to_process,  //  requires: > 0
    uint32_t channel_stride, dm_comm_t* dm_comm) {
    // access pattern: iterate over the different channels, then over
    // the different points
    // Split work over channels to maximize efficacy of frep.
    // outside loop: channels
    // inside loop: points
    uint32_t prev_work = work_in_tile;
    register uint32_t next_work_mod_4;
    register uint32_t frep = work_in_tile >= 4;
    register double ZERO asm("ft11");  // can consider fcvt instead
    asm volatile("fcvt.d.w %[ZERO], zero\n"
                 : [ZERO] "=r"(ZERO)::"ft0", "ft1", "ft2");

    // consider: inlining these as well later
    const uint32_t buf_flag_offset = tile_size_in_points * C * sizeof(double);
    const uint32_t input_channel_array_reset_dist =
        channel_stride * num_channels_to_process * sizeof(double);
    const uint32_t inner_loop_stride = C * sizeof(double);
    const uint32_t outer_loop_stride = channel_stride * sizeof(double);
    snrt_ssr_loop_2d(
        SNRT_SSR_DM_ALL,
        work_in_tile,             // dimension of inner loop
        num_channels_to_process,  // dimension of outer loop
        inner_loop_stride,        // stride per inner loop iteration: 1 point
        outer_loop_stride);       // stride per outer loop iteration
    snrt_ssr_enable();

    if (buf_flag) {
        ifmap_scratch += tile_size_in_points * C;
        grad_ifmap_scratch += tile_size_in_points * C;
        grad_ofmap_scratch += tile_size_in_points * C;
    }

    do {
        register volatile uint32_t i =
            0;  // updated during frep for pseudo-dual issue
        snrt_cluster_hw_barrier();
        snrt_ssr_read(SNRT_SSR_DM0, SNRT_SSR_2D, ifmap_scratch);
        snrt_ssr_write(SNRT_SSR_DM1, SNRT_SSR_2D, grad_ifmap_scratch);
        snrt_ssr_read(SNRT_SSR_DM2, SNRT_SSR_2D, grad_ofmap_scratch);
        // do 1 loop
        do {  // while (i < num_channels_to_process)
            register double weight_times_invstd = *weight_times_invstd_scratch;
            register double winvstd_times_meank_sub_dmean =
                *winvstd_times_meank_sub_dmean_scratch;
            register double k = *k_scratch;
            asm volatile(
                "frep.o %[n_frep], 8, 0, 0 \n"
                // -xk+dy
                "fnmsub.d ft3, ft0, %[k], ft2 \n"
                "fnmsub.d ft4, ft0, %[k], ft2 \n"
                "fnmsub.d ft5, ft0, %[k], ft2 \n"
                "fnmsub.d ft6, ft0, %[k], ft2 \n"
                // weight*invstd*(dy-xk)+(weight*invstd*(mean*k-grad_mean))
                "fmadd.d ft1, %[weight_times_invstd], ft3, %[winvstd_times_meank_sub_dmean]\n"
                "fmadd.d ft1, %[weight_times_invstd], ft4, %[winvstd_times_meank_sub_dmean]\n"
                "fmadd.d ft1, %[weight_times_invstd], ft5, %[winvstd_times_meank_sub_dmean]\n"
                "fmadd.d ft1, %[weight_times_invstd], ft6, %[winvstd_times_meank_sub_dmean]\n"
                :
                : [weight_times_invstd] "fr"(weight_times_invstd),
                  [winvstd_times_meank_sub_dmean] "fr"(
                      winvstd_times_meank_sub_dmean),
                  [k] "fr"(k), [n_frep] "r"(work_div_4_sub_1)
                : "ft0", "ft1", "ft2", "ft3", "ft4", "ft5", "ft6");

            register uint32_t channel_stride_in_bytes;
            asm volatile(
                "slli %[channel_stride_in_bytes], %[channel_stride], 3\n"  // log_2(sizeof(double))
                "addi %[i], %[i], 1\n"
                "add %[weight_times_invstd_scratch], %[weight_times_invstd_scratch], %[channel_stride_in_bytes]\n"
                "add %[k_scratch], %[k_scratch], %[channel_stride_in_bytes]\n"
                "add %[winvstd_times_meank_sub_dmean_scratch], %[winvstd_times_meank_sub_dmean_scratch], %[channel_stride_in_bytes]\n"
                : [weight_times_invstd_scratch] "+r"(
                      weight_times_invstd_scratch),
                  [k_scratch] "+r"(k_scratch),
                  [winvstd_times_meank_sub_dmean_scratch] "+r"(
                      winvstd_times_meank_sub_dmean_scratch),
                  [i] "+r"(i),
                  [channel_stride_in_bytes] "=r"(channel_stride_in_bytes)
                : [channel_stride] "r"(channel_stride),
                  [num_channels_to_process] "r"(num_channels_to_process)
                : "ft0", "ft1", "ft2");

            register uint32_t temp;
            asm volatile(
                "bne %[i], %[num_channels_to_process], 2f\n"
                // extra check here for channels == 1. THen don't sub
                "sub %[weight_times_invstd_scratch], %[weight_times_invstd_scratch], %[input_channel_array_reset_dist]\n"
                "sub %[k_scratch], %[k_scratch], %[input_channel_array_reset_dist]\n"
                "sub %[winvstd_times_meank_sub_dmean_scratch], %[winvstd_times_meank_sub_dmean_scratch], %[input_channel_array_reset_dist]\n"
                "xori %[buf_flag], %[buf_flag], 1\n"
                "csrr x0, 0x7C2\n"  // wait for dma to compute parameters
                                    // because I don't want to do math here
                "lw %[work_in_tile], %[work_in_tile_offset](%[dm_comm])\n"
                "lw %[next_work_mod_4], %[work_mod_4_offset](%[dm_comm])\n"
                "lw %[work_div_4_sub_1], %[work_div_4_sub_1_offset](%[dm_comm])\n"
                "slti %[frep], %[work_in_tile], 4\n"  // cmp frep < 4, then
                                                      // negate in next
                                                      // instruction
                "xori %[frep], %[frep], 1\n"
                "beq %[work_in_tile], %[prev_work], 4f\n"   // check if we need
                                                            // to update ssr. If
                                                            // so, just update
                                                            // the bounds
                "addi %[prev_work], %[work_in_tile], -1\n"  // a = --b0
                "scfgwi %[prev_work], %[DM_ALL] | %[REG_BOUNDS_PLUS_0]<<5\n"  // write_ssr_config
                "mul %[prev_work], %[prev_work], %[inner_loop_stride]\n"
                "sub %[prev_work], %[outer_loop_stride], %[prev_work]\n"
                "scfgwi %[prev_work], %[DM_ALL] | %[REG_STRIDES_PLUS_1]<<5\n"
                // first stride still the same
                // a = b0 * s0
                // a = s1 - a
                // scfgwi %[REG_STRIDES_PLUS_1], %[DM_ALL] | %[a]<<5\n
                "mv %[prev_work], %[work_in_tile]\n"  // now use prev_work as
                                                      // prev_work instead of a
                                                      // temporary
                "4:\n"
                "beqz %[buf_flag], 3f\n"
                // buf_flag is 1, add to the scratches
                "add %[grad_ofmap_scratch], %[grad_ofmap_scratch], %[buf_flag_offset]\n"
                "add %[grad_ifmap_scratch], %[grad_ifmap_scratch], %[buf_flag_offset]\n"
                "add %[ifmap_scratch], %[ifmap_scratch], %[buf_flag_offset]\n"
                "j 2f\n"
                "3:\n"
                // buf_flag is 0, subtract back to original
                "sub %[grad_ofmap_scratch], %[grad_ofmap_scratch], %[buf_flag_offset]\n"
                "sub %[grad_ifmap_scratch], %[grad_ifmap_scratch], %[buf_flag_offset]\n"
                "sub %[ifmap_scratch], %[ifmap_scratch], %[buf_flag_offset]\n"
                "2:\n"
                : [buf_flag] "+r"(buf_flag),
                  [weight_times_invstd_scratch] "+r"(
                      weight_times_invstd_scratch),
                  [k_scratch] "+r"(k_scratch),
                  [winvstd_times_meank_sub_dmean_scratch] "+r"(
                      winvstd_times_meank_sub_dmean_scratch),
                  [work_in_tile] "+r"(work_in_tile),
                  [next_work_mod_4] "=r"(next_work_mod_4),
                  [prev_work] "+r"(prev_work), [frep] "+r"(frep),
                  [work_div_4_sub_1] "+r"(work_div_4_sub_1),
                  [grad_ofmap_scratch] "+r"(grad_ofmap_scratch),
                  [grad_ifmap_scratch] "+r"(grad_ifmap_scratch),
                  [ifmap_scratch] "+r"(ifmap_scratch)
                : [i] "r"(i),
                  [num_channels_to_process] "r"(num_channels_to_process),
                  [input_channel_array_reset_dist] "r"(
                      input_channel_array_reset_dist),
                  [work_in_tile_offset] "i"(
                      offsetof(dm_comm_t, num_points_work_in_tile)),
                  [work_mod_4_offset] "i"(offsetof(dm_comm_t, work_mod_4)),
                  [work_div_4_sub_1_offset] "i"(
                      offsetof(dm_comm_t, work_div_4_sub_1)),
                  [REG_BOUNDS_PLUS_0] "i"(REG_BOUNDS),
                  [DM_ALL] "i"(SNRT_SSR_DM_ALL),
                  [REG_STRIDES_PLUS_1] "i"(REG_STRIDES + 1),
                  [inner_loop_stride] "r"(inner_loop_stride),
                  [outer_loop_stride] "r"(outer_loop_stride),
                  [dm_comm] "r"(dm_comm), [buf_flag_offset] "r"(buf_flag_offset)
                : "ft0", "ft1", "ft2", "x0", "memory");

            register uint32_t mod_temp;
            asm volatile(
                "beqz %[work_mod_4], 0f\n"              // mod is 0
                "andi %[mod_temp], %[work_mod_4], 1\n"  // is last bit 1? if no,
                                                        // then mod is 2
                "beqz %[mod_temp], 2f\n"                // jump to 2 if no
                "andi %[mod_temp], %[work_mod_4], 2\n"  // is last bit 1? if no,
                                                        // then mod is 1
                "beqz %[mod_temp], 1f\n"                // jump to 1 if no
                "3:\n"
                "fnmsub.d ft3, ft0, %[k], ft2 \n"
                "fnmsub.d ft4, ft0, %[k], ft2 \n"
                "fnmsub.d ft5, ft0, %[k], ft2 \n"
                "fmadd.d ft1, %[weight_times_invstd], ft3, %[winvstd_times_meank_sub_dmean]\n"
                "fmadd.d ft1, %[weight_times_invstd], ft4, %[winvstd_times_meank_sub_dmean]\n"
                "fmadd.d ft1, %[weight_times_invstd], ft5, %[winvstd_times_meank_sub_dmean]\n"
                "j 0f\n"
                "2:\n"
                "fnmsub.d ft3, ft0, %[k], ft2 \n"
                "fnmsub.d ft4, ft0, %[k], ft2 \n"
                "fmadd.d ft1, %[weight_times_invstd], ft3, %[winvstd_times_meank_sub_dmean]\n"
                "fmadd.d ft1, %[weight_times_invstd], ft4, %[winvstd_times_meank_sub_dmean]\n"
                "j 0f\n"
                "1:\n"
                "fnmsub.d ft3, ft0, %[k], ft2 \n"
                "fmadd.d ft1, %[weight_times_invstd], ft3, %[winvstd_times_meank_sub_dmean]\n"
                "0:\n"
                : [mod_temp] "=r"(mod_temp)
                : [weight_times_invstd] "fr"(weight_times_invstd),
                  [winvstd_times_meank_sub_dmean] "fr"(
                      winvstd_times_meank_sub_dmean),
                  [k] "fr"(k), [work_mod_4] "r"(work_mod_4)
                : "ft0", "ft1", "ft2", "ft3", "ft4", "ft5");
        } while (i < num_channels_to_process);
        // don't need to fpu_fence since last 3 instructions are inconsequential
        __builtin_ssr_barrier(SNRT_SSR_DM1);
        work_mod_4 = next_work_mod_4;
    } while (work_in_tile != 0);
    // notify last tile done
    snrt_ssr_disable();
    snrt_cluster_hw_barrier();
}

static inline uint32_t batchnorm_backward_training_dma_main_loop_fp_agnostic(
    batchnorm_backward_training_layer_t* l,
    uint32_t num_doubles_per_aligned_point, uint32_t num_bytes_per_packed_point,
    uint32_t num_bytes_per_aligned_point,
    bool is_point_aligned_to_8_byte_boundary, uint32_t num_points,
    uint32_t work_left,  // only present for dma
    uint32_t initial_work_in_tile, dm_comm_t* dm_comm,
    uint32_t tile_size_in_points, double* grad_ofmap_scratch,
    double* ifmap_scratch, double* grad_ifmap_scratch, bool buf_flag,
    uint32_t unroll, uint32_t cycles_per_double) {
    snrt_dma_wait_all();

    // signal first iteration
    // compute cores don't have to read dm comm the first time
    snrt_cluster_hw_barrier();

    // skip the first iteration in looping
    uint32_t point_start = initial_work_in_tile;
    uint32_t work_in_tile = initial_work_in_tile;
    uint32_t prev_point_start = 0;
    uint32_t num_points_work_in_prev_tile = initial_work_in_tile;
    // split the remaining work "nicely"
    uint32_t min_loops = ceildiv(work_left, tile_size_in_points);
    // align up to multiple of 2 because that avoids stalling in fpu the
    // best

    uint32_t ideal_work_in_tile =
        min(align_up_non_power_of_2(ceildiv(work_left, min_loops), unroll),
            tile_size_in_points);

    const uint32_t target_points_for_last_tile =
        512 / num_doubles_per_aligned_point;

    while (work_left > 0) {
        // TODO: adaptive scaling but only for loop 1
        if (grad_ifmap_scratch != NULL) {
            work_in_tile = min(ideal_work_in_tile, work_left);
            if (work_in_tile == work_left &&
                target_points_for_last_tile * 2 < work_in_tile) {
                work_in_tile -= target_points_for_last_tile;
            }
        } else {
            work_in_tile = min(ideal_work_in_tile, work_left);
        }

        work_left -= work_in_tile;
        // update comms
        dm_comm->num_points_work_in_tile = work_in_tile;
        dm_comm->work_mod_unroll = work_in_tile % unroll;
        dm_comm->work_div_unroll_sub_1 = work_in_tile / unroll - 1;
        // comm what the next iteration will be
        // wait for potential previous grad_ifmap write out?
        snrt_dma_wait_all();

        initiate_dma_1d_or_2d(
            &grad_ofmap_scratch[tile_size_in_points *
                                num_doubles_per_aligned_point * buf_flag],
            &((char*)l->grad_ofmap)[point_start * num_bytes_per_packed_point],
            num_bytes_per_packed_point, num_bytes_per_aligned_point,
            num_bytes_per_packed_point, work_in_tile,
            is_point_aligned_to_8_byte_boundary);
        initiate_dma_1d_or_2d(
            &ifmap_scratch[tile_size_in_points * num_doubles_per_aligned_point *
                           buf_flag],
            &((char*)l->ifmap)[point_start * num_bytes_per_packed_point],
            num_bytes_per_packed_point, num_bytes_per_aligned_point,
            num_bytes_per_packed_point, work_in_tile,
            is_point_aligned_to_8_byte_boundary);
        // signal to core that current tile has information ready
        snrt_cluster_hw_barrier();
        DUMP(55);
        snrt_dma_wait_all();
        // wait for previous tile to be finished computing, signify current
        // tile inputs done loading
        snrt_cluster_hw_barrier();
        DUMP(56);
        if (grad_ifmap_scratch != NULL) {
            initiate_dma_1d_or_2d(
                &((char*)l->grad_ifmap)[prev_point_start *
                                        num_bytes_per_packed_point],
                &grad_ifmap_scratch[tile_size_in_points *
                                    num_doubles_per_aligned_point *
                                    (!buf_flag)],
                num_bytes_per_packed_point, num_bytes_per_packed_point,
                num_bytes_per_aligned_point, num_points_work_in_prev_tile,
                is_point_aligned_to_8_byte_boundary);
        }
        prev_point_start = point_start;
        num_points_work_in_prev_tile = work_in_tile;
        point_start += work_in_tile;
        buf_flag = !buf_flag;
    }
    dm_comm->num_points_work_in_tile = 0;
    dm_comm->work_mod_unroll = 0;
    dm_comm->work_div_unroll_sub_1 = 0xdeadbeef;
    if (grad_ifmap_scratch == NULL) {
        // load in next batch
        initiate_dma_1d_or_2d(
            &grad_ofmap_scratch[tile_size_in_points *
                                num_doubles_per_aligned_point * buf_flag],
            &((char*)l->grad_ofmap)[0 * num_bytes_per_packed_point],
            num_bytes_per_packed_point, num_bytes_per_aligned_point,
            num_bytes_per_packed_point, min(tile_size_in_points, num_points),
            is_point_aligned_to_8_byte_boundary);
        initiate_dma_1d_or_2d(
            &ifmap_scratch[tile_size_in_points * num_doubles_per_aligned_point *
                           buf_flag],
            &((char*)l->ifmap)[0 * num_bytes_per_packed_point],
            num_bytes_per_packed_point, num_bytes_per_aligned_point,
            num_bytes_per_packed_point, min(tile_size_in_points, num_points),
            is_point_aligned_to_8_byte_boundary);
    }
    // signal last iteration that there is no more work
    snrt_cluster_hw_barrier();
    // wait for last tile to finish
    snrt_cluster_hw_barrier();
    if (grad_ifmap_scratch != NULL) {
        initiate_dma_1d_or_2d(
            &((char*)
                  l->grad_ifmap)[prev_point_start * num_bytes_per_packed_point],
            &grad_ifmap_scratch[tile_size_in_points *
                                num_doubles_per_aligned_point * (!buf_flag)],
            num_bytes_per_packed_point, num_bytes_per_packed_point,
            num_bytes_per_aligned_point, num_points_work_in_prev_tile,
            is_point_aligned_to_8_byte_boundary);
    }
    buf_flag = !buf_flag;
    return buf_flag;
}

static inline void __attribute__((always_inline))
batchnorm_backward_training_fp32_no_loop_1(
    const v2s* grad_ofmap_scratch, const v2s* ifmap_scratch,
    const v2s* current_mean_scratch, v2s* sum_scratch, v2s* dotp_scratch,
    uint32_t num_bytes_per_point, uint32_t num_points_work_for_core_in_tile,
    uint32_t work_mod_3, uint32_t work_div_3_sub_1,
    uint32_t num_doubles_to_process, uint32_t channel_stride) {
    snrt_ssr_loop_2d(
        SNRT_SSR_DM_ALL,
        num_points_work_for_core_in_tile,  // dimension of inner loop
        num_doubles_to_process,            // dimension of outer loop
        num_bytes_per_point,  // stride per inner loop iteration: 1 point
        channel_stride * sizeof(double));  // stride per outer loop iteration
    bool frep = num_points_work_for_core_in_tile >= 3;
    register volatile uint32_t i = 0;
    register v2s ZERO asm("ft9");            // can consider fcvt instead
    asm volatile("fcvt.d.w %[ZERO], zero\n"  // vfcvt.s.x raises exception
                                             // despite smallfloat spec
                 : [ZERO] "=fr"(ZERO.f64)::"ft0", "ft1", "ft2");
    register v2s sum_0 = ZERO;
    register v2s sum_1 = ZERO;
    register v2s sum_2 = ZERO;
    register v2s dotp_0 = ZERO;
    register v2s dotp_1 = ZERO;
    register v2s dotp_2 = ZERO;
    register v2s current_mean;
    current_mean.f64 = current_mean_scratch->f64;
    snrt_ssr_repeat(SNRT_SSR_DM0, 2);
    snrt_ssr_read(SNRT_SSR_DM0, SNRT_SSR_2D, grad_ofmap_scratch);
    snrt_ssr_read(SNRT_SSR_DM1, SNRT_SSR_2D, ifmap_scratch);
    do {
        snrt_ssr_enable();
        if (frep) {
            asm volatile(
                "frep.o %[n_frep], 9, 0, 0 \n"
                "vfsub.s ft4, ft1, %[current_mean]\n"
                "vfsub.s ft6, ft1, %[current_mean]\n"
                "vfsub.s ft8, ft1, %[current_mean]\n"
                "vfadd.s %[sum_0], ft0, %[sum_0] \n"
                "vfmac.s %[dotp_0], ft4, ft0\n"
                "vfadd.s %[sum_1], ft0, %[sum_1] \n"
                "vfmac.s %[dotp_1], ft6, ft0\n"
                "vfadd.s %[sum_2], ft0, %[sum_2] \n"
                "vfmac.s %[dotp_2], ft8, ft0\n"
                : [sum_0] "+fr"(sum_0.f64), [sum_1] "+fr"(sum_1.f64),
                  [sum_2] "+fr"(sum_2.f64), [dotp_0] "+fr"(dotp_0.f64),
                  [dotp_1] "+fr"(dotp_1.f64), [dotp_2] "+fr"(dotp_2.f64)
                : [current_mean] "fr"(current_mean.f64), [zero] "fr"(ZERO.f64),
                  [n_frep] "r"(work_div_3_sub_1)
                : "ft0", "ft1", "ft2", "ft3", "ft4", "ft5", "ft6", "ft7",
                  "ft8");
        }

        register uint32_t channel_stride_in_bytes;
        asm volatile(
            "slli %[channel_stride_in_bytes], %[channel_stride], 3\n"  // log_2(sizeof(double))
            "beqz %[i], 1f\n"
            "add %[sum_scratch], %[sum_scratch],%[channel_stride_in_bytes]\n"
            "add %[dotp_scratch], %[dotp_scratch], %[channel_stride_in_bytes]\n"
            "1:\n"
            "addi %[i], %[i], 1\n"
            "beq %[num_doubles_to_process], %[i], 2f\n"  // shortcut when only
                                                         // 1 channel
            "add %[current_mean_scratch], %[current_mean_scratch], %[channel_stride_in_bytes]\n"
            "2:\n"
            : [current_mean_scratch] "+r"(current_mean_scratch),
              [sum_scratch] "+r"(sum_scratch),
              [dotp_scratch] "+r"(dotp_scratch), [i] "+r"(i),
              [channel_stride_in_bytes] "=r"(channel_stride_in_bytes)
            : [channel_stride] "r"(channel_stride),
              [num_doubles_to_process] "r"(num_doubles_to_process)
            : "ft0", "ft1", "ft2");

        register uint32_t mod_temp;
        asm volatile(
            "beqz %[work_mod_3], 0f\n"              // mod is 0
            "andi %[mod_temp], %[work_mod_3], 1\n"  // is last bit 1? if no,
                                                    // then mod is 2
            "bnez %[mod_temp], 1f\n"                // jump to 1 if yes
            "2:\n"
            "vfsub.s ft4, ft1, %[current_mean]\n"
            "vfsub.s ft6, ft1, %[current_mean]\n"
            "vfadd.s %[sum_0], ft0, %[sum_0] \n"
            "vfmac.s %[dotp_0], ft4, ft0\n"
            "vfadd.s %[sum_1], ft0, %[sum_1] \n"
            "vfmac.s %[dotp_1], ft6, ft0\n"
            "j 0f\n"
            "1:\n"
            "vfsub.s ft4, ft1, %[current_mean]\n"
            "vfadd.s %[sum_0], ft0, %[sum_0] \n"
            "vfmac.s %[dotp_0], ft4, ft0\n"
            "0:\n"
            : [sum_0] "+fr"(sum_0.f64), [sum_1] "+fr"(sum_1.f64),
              [sum_2] "+fr"(sum_2.f64), [dotp_0] "+fr"(dotp_0.f64),
              [dotp_1] "+fr"(dotp_1.f64), [dotp_2] "+fr"(dotp_2.f64),
              [mod_temp] "=r"(mod_temp)
            : [current_mean] "fr"(current_mean.f64), [zero] "fr"(ZERO.f64),
              [work_mod_3] "r"(work_mod_3), [n_frep] "r"(work_div_3_sub_1)
            : "ft0", "ft1", "ft2", "ft3", "ft4", "ft5", "ft6");

        register double temp_sum, temp_dotp;
        asm volatile(
            "fld %[temp_sum], 0(%[sum_scratch])\n"
            "fld %[temp_dotp], 0(%[dotp_scratch])\n"
            "fld %[current_mean], 0(%[current_mean_scratch])\n"
            // 1+= 2
            "vfadd.s %[sum_1], %[sum_1], %[sum_2]\n"
            "vfadd.s %[dotp_1], %[dotp_1], %[dotp_2]\n"
            "vfsgnj.s %[sum_2],%[ZERO],%[ZERO]\n"
            "vfsgnj.s %[dotp_2],%[ZERO],%[ZERO]\n"
            // temp+=0
            "vfadd.s %[temp_sum], %[temp_sum], %[sum_0]\n"
            "vfadd.s %[temp_dotp], %[temp_dotp], %[dotp_0]\n"
            "vfsgnj.s %[sum_0],%[ZERO],%[ZERO]\n"
            "vfsgnj.s %[dotp_0],%[ZERO],%[ZERO]\n"
            // temp+=1
            "vfadd.s %[temp_sum], %[sum_1], %[temp_sum]\n"
            "vfadd.s %[temp_dotp], %[dotp_1], %[temp_dotp]\n"
            "vfsgnj.s %[sum_1],%[ZERO],%[ZERO]\n"
            "vfsgnj.s %[dotp_1],%[ZERO],%[ZERO]\n"
            "fsd %[temp_sum], 0(%[sum_scratch])\n"
            "fsd %[temp_dotp], 0(%[dotp_scratch])\n"
            : [temp_sum] "+fr"(temp_sum), [temp_dotp] "+fr"(temp_dotp),
              [sum_0] "+fr"(sum_0.f64), [sum_1] "+fr"(sum_1.f64),
              [sum_2] "+fr"(sum_2.f64), [dotp_0] "+fr"(dotp_0.f64),
              [dotp_1] "+fr"(dotp_1.f64), [dotp_2] "+fr"(dotp_2.f64),
              [current_mean] "=&fr"(current_mean.f64)
            : [ZERO] "fr"(ZERO.f64), [sum_scratch] "r"(sum_scratch),
              [dotp_scratch] "r"(dotp_scratch),
              [current_mean_scratch] "r"(current_mean_scratch)
            : "ft0", "ft1", "ft2");
        snrt_fpu_fence();
        snrt_ssr_disable();
    } while (i < num_doubles_to_process);
    __builtin_ssr_barrier(SNRT_SSR_DM1);
    snrt_ssr_repeat(SNRT_SSR_DM0, 1);
}

static inline uint32_t __attribute__((always_inline))
batchnorm_backward_training_tile_fp32_looped_1(
    const v2s* grad_ofmap_scratch, const v2s* ifmap_scratch,
    const v2s* current_mean_scratch, v2s* sum_scratch, v2s* dotp_scratch,
    uint32_t num_doubles_per_aligned_point,
    uint32_t work_in_tile,  // requires: > 0
    uint32_t work_mod_3,    // precompute to avoid icache branch misses
    uint32_t work_div_3_sub_1, uint32_t tile_size_in_aligned_points,
    uint32_t num_doubles_work_for_core_per_point,  //  requires: > 0
    uint32_t channel_stride, dm_comm_t* dm_comm) {
    // access pattern: iterate over the different channels, then over
    // the different points
    // Split work over channels to maximize efficacy of frep.
    // outside loop: channels
    // inside loop: points
    uint32_t prev_work = work_in_tile;
    register uint32_t next_work_mod_3;
    register bool frep = work_in_tile >= 3;
    register v2s ZERO asm("ft11");  // can consider fcvt instead
    asm volatile("fcvt.d.w %[ZERO], zero\n"
                 : [ZERO] "=r"(ZERO)::"ft0", "ft1", "ft2");
    bool buf_flag = 0;
    // consider: inlining these as well later
    const uint32_t buf_flag_offset = tile_size_in_aligned_points *
                                     num_doubles_per_aligned_point *
                                     sizeof(double);
    const uint32_t channel_array_reset_dist =
        channel_stride * num_doubles_work_for_core_per_point * sizeof(double);
    const uint32_t inner_loop_stride =
        num_doubles_per_aligned_point * sizeof(double);
    const uint32_t outer_loop_stride = channel_stride * sizeof(double);
    register v2s sum_0 = ZERO;
    register v2s sum_1 = ZERO;
    register v2s sum_2 = ZERO;
    register v2s dotp_0 = ZERO;
    register v2s dotp_1 = ZERO;
    register v2s dotp_2 = ZERO;
    register v2s current_mean;
    current_mean.f64 = current_mean_scratch->f64;
    snrt_ssr_loop_2d(
        SNRT_SSR_DM_ALL,
        work_in_tile,                         // dimension of inner loop
        num_doubles_work_for_core_per_point,  // dimension of outer loop
        inner_loop_stride,   // stride per inner loop iteration: 1 point
        outer_loop_stride);  // stride per outer loop iteration
    snrt_ssr_repeat(SNRT_SSR_DM0, 2);
    snrt_ssr_enable();
    // TODO: fix num_channels_work_for_core == 0.
    do {
        register volatile uint32_t i =
            0;  // updated during frep for pseudo-dual issue
        snrt_cluster_hw_barrier();
        snrt_ssr_read(SNRT_SSR_DM0, SNRT_SSR_2D, grad_ofmap_scratch);
        snrt_ssr_read(SNRT_SSR_DM1, SNRT_SSR_2D, ifmap_scratch);
        // do 1 loop
        do {  // while (i < num_channels_to_process)
            if (frep) {
                asm volatile(
                    "frep.o %[n_frep], 9, 0, 0 \n"
                    "vfsub.s ft4, ft1, %[current_mean]\n"
                    "vfsub.s ft6, ft1, %[current_mean]\n"
                    "vfsub.s ft8, ft1, %[current_mean]\n"
                    "vfadd.s %[sum_0], ft0, %[sum_0] \n"
                    "vfmac.s %[dotp_0], ft4, ft0\n"
                    "vfadd.s %[sum_1], ft0, %[sum_1] \n"
                    "vfmac.s %[dotp_1], ft6, ft0\n"
                    "vfadd.s %[sum_2], ft0, %[sum_2] \n"
                    "vfmac.s %[dotp_2], ft8, ft0\n"
                    : [sum_0] "+fr"(sum_0.f64), [sum_1] "+fr"(sum_1.f64),
                      [sum_2] "+fr"(sum_2.f64), [dotp_0] "+fr"(dotp_0.f64),
                      [dotp_1] "+fr"(dotp_1.f64), [dotp_2] "+fr"(dotp_2.f64)
                    : [current_mean] "fr"(current_mean.f64),
                      [zero] "fr"(ZERO.f64),
                      [n_frep] "r"(
                          work_div_3_sub_1)  // we repeat n_frep+1 times
                    : "ft0", "ft1", "ft2", "ft4", "ft6", "ft8");
            }

            register uint32_t channel_stride_in_bytes;
            asm volatile(
                "slli %[channel_stride_in_bytes], %[channel_stride], 3\n"  // log_2(sizeof(double))
                "beqz %[i], 1f\n"
                "add %[sum_scratch], %[sum_scratch],%[channel_stride_in_bytes]\n"
                "add %[dotp_scratch], %[dotp_scratch], %[channel_stride_in_bytes]\n"
                "1:\n"
                "addi %[i], %[i], 1\n"
                "add %[current_mean_scratch], %[current_mean_scratch], %[channel_stride_in_bytes]\n"
                : [current_mean_scratch] "+r"(current_mean_scratch),
                  [sum_scratch] "+r"(sum_scratch),
                  [dotp_scratch] "+r"(dotp_scratch), [i] "+&r"(i),
                  [channel_stride_in_bytes] "=r"(channel_stride_in_bytes)
                : [channel_stride] "r"(channel_stride),
                  [num_doubles_work_for_core_per_point] "r"(
                      num_doubles_work_for_core_per_point)
                : "ft0", "ft1", "ft2");

            register uint32_t temp;
            asm volatile(
                "bne %[i], %[num_doubles_work_for_core_per_point], 2f\n"
                "sub %[current_mean_scratch], %[current_mean_scratch], %[channel_array_reset_dist]\n"
                "xori %[buf_flag], %[buf_flag], 1\n"
                "csrr x0, 0x7C2\n"  // wait for dma to compute parameters
                                    // because I don't want to do math here
                "lw %[work_in_tile], %[work_in_tile_offset](%[dm_comm])\n"
                "lw %[next_work_mod_3], %[work_mod_3_offset](%[dm_comm])\n"
                "lw %[work_div_3_sub_1], %[work_div_3_sub_1_offset](%[dm_comm])\n"
                "slti %[frep], %[work_in_tile], 3\n"  // cmp frep < 3, then
                                                      // negate in next
                                                      // instruction
                "xori %[frep], %[frep], 1\n"
                "beq %[work_in_tile], %[prev_work], 4f\n"   // check if we need
                                                            // to update ssr. If
                                                            // so, just update
                "addi %[prev_work], %[work_in_tile], -1\n"  // a = --b0
                "scfgwi %[prev_work], %[DM_ALL] | %[REG_BOUNDS_PLUS_0]<<5\n"  // write_ssr_config
                "mul %[prev_work], %[prev_work], %[inner_loop_stride]\n"
                "sub %[prev_work], %[outer_loop_stride], %[prev_work]\n"
                "scfgwi %[prev_work], %[DM_ALL] | %[REG_STRIDES_PLUS_1]<<5\n"
                // first stride still the same
                // a = b0 * s0
                // a = s1 - a
                // scfgwi %[REG_STRIDES_PLUS_1], %[DM_ALL] | %[a]<<5\n
                "mv %[prev_work], %[work_in_tile]\n"  // now use prev_work as
                                                      // prev_work instead of a
                                                      // temporary
                "4:\n"
                "beqz %[buf_flag], 3f\n"
                // buf_flag is 1, add to the scratches
                "add %[grad_ofmap_scratch], %[grad_ofmap_scratch], %[buf_flag_offset]\n"
                "add %[ifmap_scratch], %[ifmap_scratch], %[buf_flag_offset]\n"
                "j 2f\n"
                "3:\n"
                // buf_flag is 0, subtract back to original
                "sub %[grad_ofmap_scratch], %[grad_ofmap_scratch], %[buf_flag_offset]\n"
                "sub %[ifmap_scratch], %[ifmap_scratch], %[buf_flag_offset]\n"
                "2:\n"
                : [buf_flag] "+r"(buf_flag),
                  [current_mean_scratch] "+r"(current_mean_scratch),
                  [work_in_tile] "+r"(work_in_tile),
                  [next_work_mod_3] "=r"(next_work_mod_3),
                  [prev_work] "+r"(prev_work), [frep] "+r"(frep),
                  [work_div_3_sub_1] "+r"(work_div_3_sub_1),
                  [grad_ofmap_scratch] "+r"(grad_ofmap_scratch),
                  [ifmap_scratch] "+r"(ifmap_scratch)
                : [i] "r"(i),
                  [num_doubles_work_for_core_per_point] "r"(
                      num_doubles_work_for_core_per_point),
                  [channel_array_reset_dist] "r"(channel_array_reset_dist),
                  [work_in_tile_offset] "i"(
                      offsetof(dm_comm_t, num_points_work_in_tile)),
                  [work_mod_3_offset] "i"(offsetof(dm_comm_t, work_mod_3)),
                  [work_div_3_sub_1_offset] "i"(
                      offsetof(dm_comm_t, work_div_3_sub_1)),
                  [REG_BOUNDS_PLUS_0] "i"(REG_BOUNDS),
                  [DM_ALL] "i"(SNRT_SSR_DM_ALL),
                  [REG_STRIDES_PLUS_1] "i"(REG_STRIDES + 1),
                  [inner_loop_stride] "r"(inner_loop_stride),
                  [outer_loop_stride] "r"(outer_loop_stride),
                  [dm_comm] "r"(dm_comm), [buf_flag_offset] "r"(buf_flag_offset)
                : "ft0", "ft1", "ft2", "x0");

            asm volatile(
                "beqz %[work_mod_3], 0f\n"              // mod is 0
                "andi %[mod_temp], %[work_mod_3], 1\n"  // is last bit 1? if
                                                        // yes, then mod is 1
                "bnez %[mod_temp], 1f\n"                // jump to 1 if yes
                "2:\n"
                "vfsub.s ft4, ft1, %[current_mean]\n"
                "vfsub.s ft6, ft1, %[current_mean]\n"
                "vfadd.s %[sum_0], ft0, %[sum_0] \n"
                "vfmac.s %[dotp_0], ft4, ft0\n"
                "vfadd.s %[sum_1], ft0, %[sum_1] \n"
                "vfmac.s %[dotp_1], ft6, ft0\n"
                "j 0f\n"
                "1:\n"
                "vfsub.s ft4, ft1, %[current_mean]\n"
                "vfadd.s %[sum_0], ft0, %[sum_0] \n"
                "vfmac.s %[dotp_0], ft4, ft0\n"
                "0:\n"
                : [sum_0] "+fr"(sum_0.f64), [sum_1] "+fr"(sum_1.f64),
                  [sum_2] "+fr"(sum_2.f64), [dotp_0] "+fr"(dotp_0.f64),
                  [dotp_1] "+fr"(dotp_1.f64), [dotp_2] "+fr"(dotp_2.f64),
                  [mod_temp] "=r"(temp)
                : [current_mean] "fr"(current_mean.f64), [zero] "fr"(ZERO.f64),
                  [work_mod_3] "r"(work_mod_3), [n_frep] "r"(work_div_3_sub_1)
                : "ft0", "ft1", "ft2", "ft3", "ft4", "ft5", "ft6");

            register double temp_sum, temp_dotp;
            asm volatile(
                "fld %[temp_sum], 0(%[sum_scratch])\n"
                "fld %[temp_dotp], 0(%[dotp_scratch])\n"
                "fld %[current_mean], 0(%[current_mean_scratch])\n"
                // 1+= 2
                "vfadd.s %[sum_1], %[sum_1], %[sum_2]\n"
                "vfadd.s %[dotp_1], %[dotp_1], %[dotp_2]\n"
                "vfsgnj.s %[sum_2],%[ZERO],%[ZERO]\n"
                "vfsgnj.s %[dotp_2],%[ZERO],%[ZERO]\n"
                // temp+=0
                "vfadd.s %[temp_sum], %[temp_sum], %[sum_0]\n"
                "vfadd.s %[temp_dotp], %[temp_dotp], %[dotp_0]\n"
                "vfsgnj.s %[sum_0],%[ZERO],%[ZERO]\n"
                "vfsgnj.s %[dotp_0],%[ZERO],%[ZERO]\n"
                // temp+=1
                "vfadd.s %[temp_sum], %[sum_1], %[temp_sum]\n"
                "vfadd.s %[temp_dotp], %[dotp_1], %[temp_dotp]\n"
                "vfsgnj.s %[sum_1],%[ZERO],%[ZERO]\n"
                "vfsgnj.s %[dotp_1],%[ZERO],%[ZERO]\n"
                "fsd %[temp_sum], 0(%[sum_scratch])\n"
                "fsd %[temp_dotp], 0(%[dotp_scratch])\n"
                : [temp_sum] "+fr"(temp_sum), [temp_dotp] "+fr"(temp_dotp),
                  [sum_0] "+fr"(sum_0.f64), [sum_1] "+fr"(sum_1.f64),
                  [sum_2] "+fr"(sum_2.f64), [dotp_0] "+fr"(dotp_0.f64),
                  [dotp_1] "+fr"(dotp_1.f64), [dotp_2] "+fr"(dotp_2.f64),
                  [current_mean] "=&fr"(current_mean.f64)
                : [ZERO] "fr"(ZERO.f64),
                  [current_mean_scratch] "r"(current_mean_scratch),
                  [sum_scratch] "r"(sum_scratch),
                  [dotp_scratch] "r"(dotp_scratch)
                : "ft0", "ft1", "ft2");
        } while (i < num_doubles_work_for_core_per_point);
        // don't need to fpu_fence since last 3 instructions are inconsequential
        // __builtin_ssr_barrier(SNRT_SSR_DM1);
        work_mod_3 = next_work_mod_3;
        sum_scratch -=
            channel_stride * (num_doubles_work_for_core_per_point - 1);
        dotp_scratch -=
            channel_stride * (num_doubles_work_for_core_per_point - 1);
    } while (work_in_tile != 0);
    // notify last tile done
    snrt_ssr_disable();
    snrt_ssr_repeat(SNRT_SSR_DM0, 1);
    snrt_cluster_hw_barrier();
    return buf_flag;
}

static inline void __attribute__((always_inline))
batchnorm_backward_training_fp32_no_loop_2(
    const v2s* grad_ofmap_scratch, v2s* grad_ifmap_scratch,
    const v2s* ifmap_scratch, const v2s* weight_times_invstd_scratch,
<<<<<<< HEAD
    const v2s* k_scratch, const v2s* winvstd_times_meank_sub_dmean_scratch,
    uint32_t num_bytes_per_point, uint32_t num_points_work_for_core_in_tile,
    uint32_t work_mod_4, uint32_t work_div_4_sub_1,
    uint32_t num_doubles_to_process, uint32_t channel_stride) {
=======
    const v2s* k_scratch,
    const v2s* winvstd_times_meank_sub_dmean_scratch,
    uint32_t num_bytes_per_point,
    uint32_t num_points_work_for_core_in_tile, uint32_t work_mod_4,
    uint32_t work_div_4_sub_1, uint32_t num_doubles_to_process,
    uint32_t channel_stride) {
>>>>>>> f1eef07f
    snrt_ssr_loop_2d(
        SNRT_SSR_DM_ALL,
        num_points_work_for_core_in_tile,  // dimension of inner loop
        num_doubles_to_process,            // dimension of outer loop
        num_bytes_per_point,  // stride per inner loop iteration: 1 point
<<<<<<< HEAD
        channel_stride * sizeof(double));  // stride per outer loop iteration
    snrt_ssr_enable();
=======
        channel_stride *
            sizeof(double));  // stride per outer loop iteration
>>>>>>> f1eef07f
    bool frep = num_points_work_for_core_in_tile >= 4;
    register volatile uint32_t i = 0;
    snrt_ssr_read(SNRT_SSR_DM0, SNRT_SSR_2D, ifmap_scratch);
    snrt_ssr_write(SNRT_SSR_DM1, SNRT_SSR_2D, grad_ifmap_scratch);
    snrt_ssr_read(SNRT_SSR_DM2, SNRT_SSR_2D, grad_ofmap_scratch);
    do {
        register v2s k;
        k.f64 = k_scratch->f64;
        register v2s weight_times_invstd;
        weight_times_invstd.f64 = weight_times_invstd_scratch->f64;
        register v2s winvstd_times_meank_sub_dmean;
        winvstd_times_meank_sub_dmean.f64 =
            winvstd_times_meank_sub_dmean_scratch->f64;
        if (frep) {
            asm volatile(
                "frep.o %[n_frep], 16, 0, 0 \n"
                "vfmul.s ft3, ft0, %[k]\n"
                "vfmul.s ft4, ft0, %[k]\n"
                "vfmul.s ft5, ft0, %[k]\n"
                "vfmul.s ft6, ft0, %[k]\n"
                "vfsub.s ft3, ft2, ft3\n"
                "vfsub.s ft4, ft2, ft4\n"
                "vfsub.s ft5, ft2, ft5\n"
                "vfsub.s ft6, ft2, ft6\n"
                "vfmul.s ft3, ft3, %[weight_times_invstd] \n"
                "vfmul.s ft4, ft4, %[weight_times_invstd] \n"
                "vfmul.s ft5, ft5, %[weight_times_invstd] \n"
                "vfmul.s ft6, ft6, %[weight_times_invstd] \n"
                "vfadd.s ft1, ft3, %[winvstd_times_meank_sub_dmean] \n"
                "vfadd.s ft1, ft4, %[winvstd_times_meank_sub_dmean] \n"
                "vfadd.s ft1, ft5, %[winvstd_times_meank_sub_dmean] \n"
                "vfadd.s ft1, ft6, %[winvstd_times_meank_sub_dmean] \n"
                :
                : [weight_times_invstd] "fr"(weight_times_invstd.f64),
                  [winvstd_times_meank_sub_dmean] "fr"(
                      winvstd_times_meank_sub_dmean.f64),
                  [k] "fr"(k.f64), [n_frep] "r"(work_div_4_sub_1)
                : "ft0", "ft1", "ft2", "ft3", "ft4", "ft5", "ft6");
        }

        register uint32_t channel_stride_in_bytes;
        asm volatile(
            "slli %[channel_stride_in_bytes], %[channel_stride], 3\n"  // log_2(sizeof(double))
            "addi %[i], %[i], 1\n"
            "beq %[num_doubles_to_process], %[i], 2f\n"  // shortcut when only
                                                         // 1 channel
            "add %[weight_times_invstd_scratch], %[weight_times_invstd_scratch], %[channel_stride_in_bytes]\n"
            "add %[k_scratch], %[k_scratch], %[channel_stride_in_bytes]\n"
            "add %[winvstd_times_meank_sub_dmean_scratch], %[winvstd_times_meank_sub_dmean_scratch], %[channel_stride_in_bytes]\n"
            "2:\n"
            : [weight_times_invstd_scratch] "+r"(weight_times_invstd_scratch),
              [k_scratch] "+r"(k_scratch),
              [winvstd_times_meank_sub_dmean_scratch] "+r"(
                  winvstd_times_meank_sub_dmean_scratch),
              [i] "+r"(i),
              [channel_stride_in_bytes] "=r"(channel_stride_in_bytes)
            : [channel_stride] "r"(channel_stride),
              [num_doubles_to_process] "r"(num_doubles_to_process)
            : "ft0", "ft1", "ft2");

        register uint32_t mod_temp;
        asm volatile(
            "beqz %[work_mod_4], 0f\n"              // mod is 0
            "andi %[mod_temp], %[work_mod_4], 1\n"  // is last bit 1? if no,
                                                    // then mod is 2
            "beqz %[mod_temp], 2f\n"                // jump to 2 if no
            "andi %[mod_temp], %[work_mod_4], 2\n"  // is last bit 1? if no,
                                                    // then mod is 1
            "beqz %[mod_temp], 1f\n"                // jump to 1 if no
            "3:\n"
            "vfmul.s ft3, ft0, %[k]\n"
            "vfmul.s ft4, ft0, %[k]\n"
            "vfmul.s ft5, ft0, %[k]\n"
            "vfsub.s ft3, ft2, ft3\n"
            "vfsub.s ft4, ft2, ft4\n"
            "vfsub.s ft5, ft2, ft5\n"
            "vfmul.s ft3, ft3, %[weight_times_invstd] \n"
            "vfmul.s ft4, ft4, %[weight_times_invstd] \n"
            "vfmul.s ft5, ft5, %[weight_times_invstd] \n"
            "vfadd.s ft1, ft3, %[winvstd_times_meank_sub_dmean] \n"
            "vfadd.s ft1, ft4, %[winvstd_times_meank_sub_dmean] \n"
            "vfadd.s ft1, ft5, %[winvstd_times_meank_sub_dmean] \n"
            "j 0f\n"
            "2:\n"
            "vfmul.s ft3, ft0, %[k]\n"
            "vfmul.s ft4, ft0, %[k]\n"
            "vfsub.s ft3, ft2, ft3\n"
            "vfsub.s ft4, ft2, ft4\n"
            "vfmul.s ft3, ft3, %[weight_times_invstd] \n"
            "vfmul.s ft4, ft4, %[weight_times_invstd] \n"
            "vfadd.s ft1, ft3, %[winvstd_times_meank_sub_dmean] \n"
            "vfadd.s ft1, ft4, %[winvstd_times_meank_sub_dmean] \n"
            "j 0f\n"
            "1:\n"
            "vfmul.s ft3, ft0, %[k]\n"
            "vfsub.s ft3, ft2, ft3\n"
            "vfmul.s ft3, ft3, %[weight_times_invstd] \n"
            "vfadd.s ft1, ft3, %[winvstd_times_meank_sub_dmean] \n"
            "0:\n"
            : [mod_temp] "=r"(mod_temp)
            : [weight_times_invstd] "fr"(weight_times_invstd.f64),
              [winvstd_times_meank_sub_dmean] "fr"(
                  winvstd_times_meank_sub_dmean.f64),
              [k] "fr"(k.f64), [work_mod_4] "r"(work_mod_4)
            : "ft0", "ft1", "ft2", "ft3", "ft4", "ft5");
    } while (i < num_doubles_to_process);
    __builtin_ssr_barrier(SNRT_SSR_DM1);
    snrt_ssr_disable();
}

static inline void __attribute__((always_inline))
batchnorm_backward_training_tile_fp32_looped_2(
    const v2s* grad_ofmap_scratch, v2s* grad_ifmap_scratch,
    const v2s* ifmap_scratch, const v2s* weight_times_invstd_scratch,
    const v2s* k_scratch, const v2s* winvstd_times_meank_sub_dmean_scratch,
    uint32_t buf_flag, uint32_t num_doubles_per_aligned_point,
    uint32_t work_in_tile,  // requires: > 0
    uint32_t work_mod_4,    // precompute to avoid icache branch misses
    uint32_t work_div_4_sub_1, uint32_t tile_size_in_aligned_points,
    uint32_t num_doubles_work_for_core_per_point,  //  requires: > 0
    uint32_t channel_stride, dm_comm_t* dm_comm) {
    // access pattern: iterate over the different channels, then over
    // the different points
    // Split work over channels to maximize efficacy of frep.
    // outside loop: channels
    // inside loop: points
    uint32_t prev_work = work_in_tile;
    register uint32_t next_work_mod_4;
    register uint32_t frep = work_in_tile >= 4;
    register v2s ZERO asm("ft11");  // can consider fcvt instead
    asm volatile("fcvt.d.w %[ZERO], zero\n"
                 : [ZERO] "=r"(ZERO)::"ft0", "ft1", "ft2");

    // consider: inlining these as well later
    const uint32_t buf_flag_offset = tile_size_in_aligned_points *
                                     num_doubles_per_aligned_point *
                                     sizeof(double);
    const uint32_t input_channel_array_reset_dist =
        channel_stride * num_doubles_work_for_core_per_point * sizeof(double);
    const uint32_t inner_loop_stride =
        num_doubles_per_aligned_point * sizeof(double);
    const uint32_t outer_loop_stride = channel_stride * sizeof(double);
    snrt_ssr_loop_2d(
        SNRT_SSR_DM_ALL,
        work_in_tile,                         // dimension of inner loop
        num_doubles_work_for_core_per_point,  // dimension of outer loop
        inner_loop_stride,   // stride per inner loop iteration: 1 point
        outer_loop_stride);  // stride per outer loop iteration
    snrt_ssr_enable();

    if (buf_flag) {
        ifmap_scratch +=
            tile_size_in_aligned_points * num_doubles_per_aligned_point;
        grad_ifmap_scratch +=
            tile_size_in_aligned_points * num_doubles_per_aligned_point;
        grad_ofmap_scratch +=
            tile_size_in_aligned_points * num_doubles_per_aligned_point;
    }
    do {
        register volatile uint32_t i =
            0;  // updated during frep for pseudo-dual issue
        snrt_cluster_hw_barrier();
        snrt_ssr_read(SNRT_SSR_DM0, SNRT_SSR_2D, ifmap_scratch);
        snrt_ssr_write(SNRT_SSR_DM1, SNRT_SSR_2D, grad_ifmap_scratch);
        snrt_ssr_read(SNRT_SSR_DM2, SNRT_SSR_2D, grad_ofmap_scratch);
        // do 1 loop
        do {  // while (i < num_channels_to_process)
            // Can only manual unroll 3 times since the max for frep is 16
            register v2s k;
            k.f64 = k_scratch->f64;
            register v2s weight_times_invstd;
            weight_times_invstd.f64 = weight_times_invstd_scratch->f64;
            register v2s winvstd_times_meank_sub_dmean;
            winvstd_times_meank_sub_dmean.f64 =
                winvstd_times_meank_sub_dmean_scratch->f64;
            asm volatile(
                "frep.o %[n_frep], 16, 0, 0 \n"
                "vfmul.s ft3, ft0, %[k]\n"
                "vfmul.s ft4, ft0, %[k]\n"
                "vfmul.s ft5, ft0, %[k]\n"
                "vfmul.s ft6, ft0, %[k]\n"
                "vfsub.s ft3, ft2, ft3\n"
                "vfsub.s ft4, ft2, ft4\n"
                "vfsub.s ft5, ft2, ft5\n"
                "vfsub.s ft6, ft2, ft6\n"
                "vfmul.s ft3, ft3, %[weight_times_invstd] \n"
                "vfmul.s ft4, ft4, %[weight_times_invstd] \n"
                "vfmul.s ft5, ft5, %[weight_times_invstd] \n"
                "vfmul.s ft6, ft6, %[weight_times_invstd] \n"
                "vfadd.s ft1, ft3, %[winvstd_times_meank_sub_dmean] \n"
                "vfadd.s ft1, ft4, %[winvstd_times_meank_sub_dmean] \n"
                "vfadd.s ft1, ft5, %[winvstd_times_meank_sub_dmean] \n"
                "vfadd.s ft1, ft6, %[winvstd_times_meank_sub_dmean] \n"
                :
                : [weight_times_invstd] "fr"(weight_times_invstd.f64),
                  [winvstd_times_meank_sub_dmean] "fr"(
                      winvstd_times_meank_sub_dmean.f64),
                  [k] "fr"(k.f64), [n_frep] "r"(work_div_4_sub_1)
                : "ft0", "ft1", "ft2", "ft3", "ft4", "ft5", "ft6");

            register uint32_t channel_stride_in_bytes;
            asm volatile(
                "slli %[channel_stride_in_bytes], %[channel_stride], 3\n"  // log_2(sizeof(double))
                "addi %[i], %[i], 1\n"
                "add %[weight_times_invstd_scratch], %[weight_times_invstd_scratch], %[channel_stride_in_bytes]\n"
                "add %[k_scratch], %[k_scratch], %[channel_stride_in_bytes]\n"
                "add %[winvstd_times_meank_sub_dmean_scratch], %[winvstd_times_meank_sub_dmean_scratch], %[channel_stride_in_bytes]\n"
                : [weight_times_invstd_scratch] "+r"(
                      weight_times_invstd_scratch),
                  [k_scratch] "+r"(k_scratch),
                  [winvstd_times_meank_sub_dmean_scratch] "+r"(
                      winvstd_times_meank_sub_dmean_scratch),
                  [i] "+r"(i),
                  [channel_stride_in_bytes] "=r"(channel_stride_in_bytes)
                : [channel_stride] "r"(channel_stride),
                  [num_doubles_work_for_core_per_point] "r"(
                      num_doubles_work_for_core_per_point)
                : "ft0", "ft1", "ft2");

            register uint32_t temp;
            asm volatile(
                "bne %[i], %[num_doubles_work_for_core_per_point], 2f\n"
                // extra check here for channels == 1. THen don't sub
                "sub %[weight_times_invstd_scratch], %[weight_times_invstd_scratch], %[input_channel_array_reset_dist]\n"
                "sub %[k_scratch], %[k_scratch], %[input_channel_array_reset_dist]\n"
                "sub %[winvstd_times_meank_sub_dmean_scratch], %[winvstd_times_meank_sub_dmean_scratch], %[input_channel_array_reset_dist]\n"
                "xori %[buf_flag], %[buf_flag], 1\n"
                "csrr x0, 0x7C2\n"  // wait for dma to compute parameters
                                    // because I don't want to do math here
                "lw %[work_in_tile], %[work_in_tile_offset](%[dm_comm])\n"
                "lw %[next_work_mod_4], %[work_mod_4_offset](%[dm_comm])\n"
                "lw %[work_div_4_sub_1], %[work_div_4_sub_1_offset](%[dm_comm])\n"
                "slti %[frep], %[work_in_tile], 4\n"  // cmp frep < 4, then
                                                      // negate in next
                                                      // instruction
                "xori %[frep], %[frep], 1\n"
                "beq %[work_in_tile], %[prev_work], 4f\n"   // check if we need
                                                            // to update ssr. If
                                                            // so, just update
                                                            // the bounds
                "addi %[prev_work], %[work_in_tile], -1\n"  // a = --b0
                "scfgwi %[prev_work], %[DM_ALL] | %[REG_BOUNDS_PLUS_0]<<5\n"  // write_ssr_config
                "mul %[prev_work], %[prev_work], %[inner_loop_stride]\n"
                "sub %[prev_work], %[outer_loop_stride], %[prev_work]\n"
                "scfgwi %[prev_work], %[DM_ALL] | %[REG_STRIDES_PLUS_1]<<5\n"
                // first stride still the same
                // a = b0 * s0
                // a = s1 - a
                // scfgwi %[REG_STRIDES_PLUS_1], %[DM_ALL] | %[a]<<5\n
                "mv %[prev_work], %[work_in_tile]\n"  // now use prev_work as
                                                      // prev_work instead of a
                                                      // temporary
                "4:\n"
                "beqz %[buf_flag], 3f\n"
                // buf_flag is 1, add to the scratches
                "add %[grad_ofmap_scratch], %[grad_ofmap_scratch], %[buf_flag_offset]\n"
                "add %[grad_ifmap_scratch], %[grad_ifmap_scratch], %[buf_flag_offset]\n"
                "add %[ifmap_scratch], %[ifmap_scratch], %[buf_flag_offset]\n"
                "j 2f\n"
                "3:\n"
                // buf_flag is 0, subtract back to original
                "sub %[grad_ofmap_scratch], %[grad_ofmap_scratch], %[buf_flag_offset]\n"
                "sub %[grad_ifmap_scratch], %[grad_ifmap_scratch], %[buf_flag_offset]\n"
                "sub %[ifmap_scratch], %[ifmap_scratch], %[buf_flag_offset]\n"
                "2:\n"
                : [buf_flag] "+r"(buf_flag),
                  [weight_times_invstd_scratch] "+r"(
                      weight_times_invstd_scratch),
                  [k_scratch] "+r"(k_scratch),
                  [winvstd_times_meank_sub_dmean_scratch] "+r"(
                      winvstd_times_meank_sub_dmean_scratch),
                  [work_in_tile] "+r"(work_in_tile),
                  [next_work_mod_4] "=r"(next_work_mod_4),
                  [prev_work] "+r"(prev_work), [frep] "+r"(frep),
                  [work_div_4_sub_1] "+r"(work_div_4_sub_1),
                  [grad_ofmap_scratch] "+r"(grad_ofmap_scratch),
                  [grad_ifmap_scratch] "+r"(grad_ifmap_scratch),
                  [ifmap_scratch] "+r"(ifmap_scratch)
                : [i] "r"(i),
                  [num_doubles_work_for_core_per_point] "r"(
                      num_doubles_work_for_core_per_point),
                  [input_channel_array_reset_dist] "r"(
                      input_channel_array_reset_dist),
                  [work_in_tile_offset] "i"(
                      offsetof(dm_comm_t, num_points_work_in_tile)),
                  [work_mod_4_offset] "i"(offsetof(dm_comm_t, work_mod_4)),
                  [work_div_4_sub_1_offset] "i"(
                      offsetof(dm_comm_t, work_div_4_sub_1)),
                  [REG_BOUNDS_PLUS_0] "i"(REG_BOUNDS),
                  [DM_ALL] "i"(SNRT_SSR_DM_ALL),
                  [REG_STRIDES_PLUS_1] "i"(REG_STRIDES + 1),
                  [inner_loop_stride] "r"(inner_loop_stride),
                  [outer_loop_stride] "r"(outer_loop_stride),
                  [dm_comm] "r"(dm_comm), [buf_flag_offset] "r"(buf_flag_offset)
                : "ft0", "ft1", "ft2", "x0", "memory");

            asm volatile(
                "beqz %[work_mod_4], 0f\n"              // mod is 0
                "andi %[mod_temp], %[work_mod_4], 1\n"  // is last bit 1? if no,
                                                        // then mod is 2
                "beqz %[mod_temp], 2f\n"                // jump to 2 if no
                "andi %[mod_temp], %[work_mod_4], 2\n"  // is last bit 1? if no,
                                                        // then mod is 1
                "beqz %[mod_temp], 1f\n"                // jump to 1 if no
                "3:\n"
                "vfmul.s ft3, ft0, %[k]\n"
                "vfmul.s ft4, ft0, %[k]\n"
                "vfmul.s ft5, ft0, %[k]\n"
                "vfsub.s ft3, ft2, ft3\n"
                "vfsub.s ft4, ft2, ft4\n"
                "vfsub.s ft5, ft2, ft5\n"
                "vfmul.s ft3, ft3, %[weight_times_invstd] \n"
                "vfmul.s ft4, ft4, %[weight_times_invstd] \n"
                "vfmul.s ft5, ft5, %[weight_times_invstd] \n"
                "vfadd.s ft1, ft3, %[winvstd_times_meank_sub_dmean] \n"
                "vfadd.s ft1, ft4, %[winvstd_times_meank_sub_dmean] \n"
                "vfadd.s ft1, ft5, %[winvstd_times_meank_sub_dmean] \n"
                "j 0f\n"
                "2:\n"
                "vfmul.s ft3, ft0, %[k]\n"
                "vfmul.s ft4, ft0, %[k]\n"
                "vfsub.s ft3, ft2, ft3\n"
                "vfsub.s ft4, ft2, ft4\n"
                "vfmul.s ft3, ft3, %[weight_times_invstd] \n"
                "vfmul.s ft4, ft4, %[weight_times_invstd] \n"
                "vfadd.s ft1, ft3, %[winvstd_times_meank_sub_dmean] \n"
                "vfadd.s ft1, ft4, %[winvstd_times_meank_sub_dmean] \n"
                "j 0f\n"
                "1:\n"
                "vfmul.s ft3, ft0, %[k]\n"
                "vfsub.s ft3, ft2, ft3\n"
                "vfmul.s ft3, ft3, %[weight_times_invstd] \n"
                "vfadd.s ft1, ft3, %[winvstd_times_meank_sub_dmean] \n"
                "0:\n"
                : [mod_temp] "=r"(temp)
                : [weight_times_invstd] "fr"(weight_times_invstd.f64),
                  [winvstd_times_meank_sub_dmean] "fr"(
                      winvstd_times_meank_sub_dmean.f64),
                  [k] "fr"(k.f64), [work_mod_4] "r"(work_mod_4)
                : "ft0", "ft1", "ft2", "ft3", "ft4", "ft5");
        } while (i < num_doubles_work_for_core_per_point);
        // don't need to fpu_fence since last 3 instructions are inconsequential
        work_mod_4 = next_work_mod_4;
        __builtin_ssr_barrier(SNRT_SSR_DM1);
<<<<<<< HEAD
=======
        work_mod_4 = next_work_mod_4;
>>>>>>> f1eef07f
    } while (work_in_tile != 0);
    // notify last tile done
    snrt_ssr_disable();
    snrt_cluster_hw_barrier();
}<|MERGE_RESOLUTION|>--- conflicted
+++ resolved
@@ -3021,11 +3021,11 @@
     batchnorm_backward_training_layer_t* l,
     uint32_t num_doubles_per_aligned_point, uint32_t num_bytes_per_packed_point,
     uint32_t num_bytes_per_aligned_point,
-    bool is_point_aligned_to_8_byte_boundary, uint32_t num_points,
+    uint32_t is_point_aligned_to_8_byte_boundary, uint32_t num_points,
     uint32_t work_left,  // only present for dma
     uint32_t initial_work_in_tile, dm_comm_t* dm_comm,
     uint32_t tile_size_in_points, double* grad_ofmap_scratch,
-    double* ifmap_scratch, double* grad_ifmap_scratch, bool buf_flag,
+    double* ifmap_scratch, double* grad_ifmap_scratch, uint32_t buf_flag,
     uint32_t unroll, uint32_t cycles_per_double) {
     snrt_dma_wait_all();
 
@@ -3160,7 +3160,7 @@
         num_doubles_to_process,            // dimension of outer loop
         num_bytes_per_point,  // stride per inner loop iteration: 1 point
         channel_stride * sizeof(double));  // stride per outer loop iteration
-    bool frep = num_points_work_for_core_in_tile >= 3;
+    uint32_t frep = num_points_work_for_core_in_tile >= 3;
     register volatile uint32_t i = 0;
     register v2s ZERO asm("ft9");            // can consider fcvt instead
     asm volatile("fcvt.d.w %[ZERO], zero\n"  // vfcvt.s.x raises exception
@@ -3302,11 +3302,11 @@
     // inside loop: points
     uint32_t prev_work = work_in_tile;
     register uint32_t next_work_mod_3;
-    register bool frep = work_in_tile >= 3;
+    register uint32_t frep = work_in_tile >= 3;
     register v2s ZERO asm("ft11");  // can consider fcvt instead
     asm volatile("fcvt.d.w %[ZERO], zero\n"
                  : [ZERO] "=r"(ZERO)::"ft0", "ft1", "ft2");
-    bool buf_flag = 0;
+    uint32_t buf_flag = 0;
     // consider: inlining these as well later
     const uint32_t buf_flag_offset = tile_size_in_aligned_points *
                                      num_doubles_per_aligned_point *
@@ -3524,32 +3524,18 @@
 batchnorm_backward_training_fp32_no_loop_2(
     const v2s* grad_ofmap_scratch, v2s* grad_ifmap_scratch,
     const v2s* ifmap_scratch, const v2s* weight_times_invstd_scratch,
-<<<<<<< HEAD
     const v2s* k_scratch, const v2s* winvstd_times_meank_sub_dmean_scratch,
     uint32_t num_bytes_per_point, uint32_t num_points_work_for_core_in_tile,
     uint32_t work_mod_4, uint32_t work_div_4_sub_1,
     uint32_t num_doubles_to_process, uint32_t channel_stride) {
-=======
-    const v2s* k_scratch,
-    const v2s* winvstd_times_meank_sub_dmean_scratch,
-    uint32_t num_bytes_per_point,
-    uint32_t num_points_work_for_core_in_tile, uint32_t work_mod_4,
-    uint32_t work_div_4_sub_1, uint32_t num_doubles_to_process,
-    uint32_t channel_stride) {
->>>>>>> f1eef07f
     snrt_ssr_loop_2d(
         SNRT_SSR_DM_ALL,
         num_points_work_for_core_in_tile,  // dimension of inner loop
         num_doubles_to_process,            // dimension of outer loop
         num_bytes_per_point,  // stride per inner loop iteration: 1 point
-<<<<<<< HEAD
         channel_stride * sizeof(double));  // stride per outer loop iteration
     snrt_ssr_enable();
-=======
-        channel_stride *
-            sizeof(double));  // stride per outer loop iteration
->>>>>>> f1eef07f
-    bool frep = num_points_work_for_core_in_tile >= 4;
+    uint32_t frep = num_points_work_for_core_in_tile >= 4;
     register volatile uint32_t i = 0;
     snrt_ssr_read(SNRT_SSR_DM0, SNRT_SSR_2D, ifmap_scratch);
     snrt_ssr_write(SNRT_SSR_DM1, SNRT_SSR_2D, grad_ifmap_scratch);
@@ -3893,10 +3879,6 @@
         // don't need to fpu_fence since last 3 instructions are inconsequential
         work_mod_4 = next_work_mod_4;
         __builtin_ssr_barrier(SNRT_SSR_DM1);
-<<<<<<< HEAD
-=======
-        work_mod_4 = next_work_mod_4;
->>>>>>> f1eef07f
     } while (work_in_tile != 0);
     // notify last tile done
     snrt_ssr_disable();
