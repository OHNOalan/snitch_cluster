#pragma once

#include <stdbool.h>
#include "batchnorm_data_structures.h"
#include "snrt.h"

#define PERF_DEBUG 1
#define PERF_WHOLE_BLOCK 1

#if PERF_WHOLE_BLOCK
#define SNRT_SECTIONED_MCYCLE() 0xdeadbeef
#else
#define SNRT_SECTIONED_MCYCLE() (snrt_mcycle())
#endif
#define min(a, b) ((a) < (b) ? (a) : (b))
#define max(a, b) ((a) > (b) ? (a) : (b))
#define ceildiv(a, b) ((((a)-1) / (b)) + 1)
#if PERF_DEBUG
NAMED_DUMP(uint32_t, PERF_RESULT, 0x7C4)
#endif

static inline uint32_t __attribute__((__const__))
get_core_num_work_items(uint32_t num_work_items, uint32_t num_compute_cores,
                        uint32_t compute_id) {
    return num_work_items / num_compute_cores +
           (compute_id < (num_work_items % num_compute_cores));
}

static inline uint32_t __attribute__((__const__))
get_offset_for_core_work_blocked(uint32_t num_work_items,
                                 uint32_t num_compute_cores,
                                 uint32_t compute_id) {
    return num_work_items / num_compute_cores * compute_id +
           min(compute_id, (num_work_items % num_compute_cores));
}

// use ALIGN_UP for powers of 2 - it'll be much faster
static inline uint32_t __attribute__((const))
align_up_non_power_of_2(uint32_t n, uint32_t multiple) {
    return ((n + multiple - 1) / multiple) * multiple;
}
static inline int positive_modulo(int i, int n) { return (i % n + n) % n; }

static inline void reset_and_start_perf_single_core(
    uint32_t compute_id, enum snrt_perf_cnt counter_idx,
    enum snrt_perf_cnt_type counter_type) {
#if PERF_DEBUG
    if (compute_id == 0) {
        snrt_reset_perf_counter(counter_idx);

        // Start performance counters
        snrt_start_perf_counter(counter_idx, counter_type, 0);
        DUMP(111000 + counter_idx);
    }
    snrt_cluster_hw_barrier();
#endif
}

static inline void end_perf_and_dump_single_core(
    uint32_t compute_id, enum snrt_perf_cnt counter_idx) {
#if PERF_DEBUG
    uint32_t res;
    if (compute_id == 0) {
        snrt_stop_perf_counter(counter_idx);

        res = snrt_get_perf_counter(counter_idx);
        DUMP(222000 + counter_idx);
        dump_PERF_RESULT(res);
    }
    snrt_cluster_hw_barrier();
#endif
}

static inline snrt_dma_txid_t initiate_dma_1d_or_2d(
    void* dst, void* src, size_t size, size_t dst_stride, size_t src_stride,
    size_t repeat, uint32_t is_1d) {
    if (is_1d) {
        return snrt_dma_start_1d(dst, src, size * repeat);
    } else {
        return snrt_dma_start_2d(dst, src, size, dst_stride, src_stride,
                                 repeat);
    }
}

static inline void __attribute__((always_inline))
batchnorm_forward_fp64_no_loop(
    const double* ifmap_scratch, double* ofmap_scratch,
    const double* gamma_scratch, const double* beta_scratch,
    uint32_t num_bytes_per_point,
    uint32_t num_points_work_for_core,  // requires: > 0
    uint32_t work_sub_1,
    uint32_t num_channels_to_process,  //  requires: > 0
    uint32_t channel_stride) {
    // access pattern: iterate over the different channels,
    //   then over the different points
    // Split work over channels to maximize efficacy of frep and avoid tcdm
    // contention. outside loop: channels inside loop: points
    snrt_ssr_loop_2d(
        SNRT_SSR_DM_ALL,
        num_points_work_for_core,  // dimension of inner loop
        num_channels_to_process,   // dimension of outer loop
        num_bytes_per_point,       // stride per inner loop iteration: 1 point
        channel_stride * sizeof(double));  // stride per outer loop iteration

    register volatile uint32_t i =
        0;  // updated during frep for pseudo-dual issue
    snrt_cluster_hw_barrier();
    snrt_ssr_read(SNRT_SSR_DM0, SNRT_SSR_2D, ifmap_scratch);
    snrt_ssr_write(SNRT_SSR_DM1, SNRT_SSR_2D, ofmap_scratch);
    snrt_ssr_enable();
    // do 1 loop
    do {  // while (i < num_channels_to_process)
        register double gamma = *gamma_scratch;
        register double beta = *beta_scratch;
        asm volatile(
            "frep.o %[n_frep], 1, 0, 0 \n"
            "fmadd.d ft1, ft0, %[gamma], %[beta]"
            :
            : [gamma] "fr"(gamma), [beta] "fr"(beta),
              [n_frep] "r"(work_sub_1)  // we repeat n_frep+1 times
            : "ft0", "ft1", "ft2");

        register uint32_t channel_stride_in_bytes;
        asm volatile(
            "slli %[channel_stride_in_bytes], %[channel_stride], 3\n"  // log_2(sizeof(double))
            "addi %[i], %[i], 1\n"
            "beq %[num_channels_to_process], %[i], 2f\n"  // shortcut when only
                                                          // 1 channel
            "add %[gamma_scratch], %[gamma_scratch], %[channel_stride_in_bytes]\n"
            "add %[beta_scratch], %[beta_scratch],%[channel_stride_in_bytes]\n"
            "2:\n"
            : [gamma_scratch] "+r"(gamma_scratch),
              [beta_scratch] "+r"(beta_scratch), [i] "+r"(i),
              [channel_stride_in_bytes] "+r"(channel_stride_in_bytes)
            : [channel_stride] "r"(channel_stride),
              [num_channels_to_process] "r"(num_channels_to_process)
            : "ft0", "ft1", "ft2");

    } while (i < num_channels_to_process);
    snrt_fpu_fence();
    __builtin_ssr_barrier(SNRT_SSR_DM1);
    snrt_ssr_disable();
}

static inline void __attribute__((always_inline))
batchnorm_forward_tile_fp64_looped(
    const double* ifmap_scratch, double* ofmap_scratch,
    const double* gamma_scratch, const double* beta_scratch,
    uint32_t num_bytes_per_point,
    uint32_t work_in_tile,  // requires: > 0
    uint32_t work_sub_1, uint32_t tile_stride_in_doubles,
    uint32_t num_channels_to_process,  //  requires: > 0
    uint32_t channel_stride, dm_comm_t* dm_comm) {
    // access pattern: iterate over the different channels,
    //   then over the different points
    // Split work over channels to maximize efficacy of frep and avoid tcdm
    // contention. outside loop: channels inside loop: points

    uint32_t buf_flag = 0;
    uint32_t prev_work = work_in_tile;
    const uint32_t inner_loop_stride = num_bytes_per_point;
    const uint32_t buf_flag_offset = tile_stride_in_doubles * sizeof(double);
    const uint32_t input_channel_array_reset_dist =
        channel_stride * num_channels_to_process * sizeof(double);
    const uint32_t outer_loop_stride = channel_stride * sizeof(double);
    snrt_ssr_loop_2d(
        SNRT_SSR_DM_ALL,
        work_in_tile,             // dimension of inner loop
        num_channels_to_process,  // dimension of outer loop
        inner_loop_stride,        // stride per inner loop iteration: 1 point
        outer_loop_stride);       // stride per outer loop iteration

    do {  // while (work_in_tile != 0)
        register volatile uint32_t i =
            0;  // updated during frep for pseudo-dual issue

        snrt_cluster_hw_barrier();
        snrt_ssr_read(SNRT_SSR_DM0, SNRT_SSR_2D, ifmap_scratch);
        snrt_ssr_write(SNRT_SSR_DM1, SNRT_SSR_2D, ofmap_scratch);
        snrt_ssr_enable();
        // do 1 loop
        do {  // while (i < num_channels_to_process)
            register double gamma = *gamma_scratch;
            register double beta = *beta_scratch;
            asm volatile(
                "frep.o %[n_frep], 1, 0, 0 \n"
                "fmadd.d ft1, ft0, %[gamma], %[beta]\n"
                :
                : [gamma] "fr"(gamma), [beta] "fr"(beta),
                  [n_frep] "r"(work_sub_1)  // we repeat n_frep+1 times
                : "ft0", "ft1", "ft2");

            register uint32_t channel_stride_in_bytes;
            asm volatile(
                "slli %[channel_stride_in_bytes], %[channel_stride], 3\n"  // log_2(sizeof(double))
                "addi %[i], %[i], 1\n"
                "add %[gamma_scratch], %[gamma_scratch], %[channel_stride_in_bytes]\n"
                "add %[beta_scratch], %[beta_scratch],%[channel_stride_in_bytes]\n"
                : [gamma_scratch] "+r"(gamma_scratch),
                  [beta_scratch] "+r"(beta_scratch), [i] "+&r"(i),
                  [channel_stride_in_bytes] "+r"(channel_stride_in_bytes)
                : [channel_stride] "r"(channel_stride),
                  [num_channels_to_process] "r"(num_channels_to_process)
                : "ft0", "ft1", "ft2");

            register uint32_t temp;
            asm volatile(
                "bne %[i], %[num_channels_to_process], 2f\n"
                "sub %[gamma_scratch], %[gamma_scratch], %[input_channel_array_reset_dist]\n"
                "sub %[beta_scratch], %[beta_scratch],%[input_channel_array_reset_dist]\n"
                "xori %[buf_flag], %[buf_flag], 1\n"
                "csrr x0, 0x7C2\n"  // wait for dma to compute parameters
                                    // because I don't want to do math here
                "lw %[work_in_tile], %[work_in_tile_offset](%[dm_comm])\n"
                "lw %[work_div_1_sub_1], %[work_div_1_sub_1_offset](%[dm_comm])\n"
                "beq %[work_in_tile], %[prev_work], 4f\n"   // check if we need
                                                            // to update ssr. If
                                                            // so, just update
                                                            // the bounds
                "addi %[prev_work], %[work_in_tile], -1\n"  // a = --b0
                // first stride still the same
                // a = b0 * s0
                // a = s1 - a
                // scfgwi %[REG_STRIDES_PLUS_1], %[DM_ALL] | %[a]<<5\n
                "scfgwi %[prev_work], %[DM_ALL] | %[REG_BOUNDS_PLUS_0]<<5\n"  // write_ssr_config
                "mul %[prev_work], %[prev_work], %[inner_loop_stride]\n"
                "sub %[prev_work], %[outer_loop_stride], %[prev_work]\n"
                "scfgwi %[prev_work], %[DM_ALL] | %[REG_STRIDES_PLUS_1]<<5\n"
                "mv %[prev_work], %[work_in_tile]\n"  // now use prev_work as
                                                      // prev_work instead of a
                                                      // temporary
                "4:\n"
                "beqz %[buf_flag], 3f\n"
                // buf_flag is 1, add to the scratches
                "add %[ifmap_scratch], %[ifmap_scratch], %[buf_flag_offset]\n"
                "add %[ofmap_scratch], %[ofmap_scratch], %[buf_flag_offset]\n"
                "j 2f\n"
                "3:\n"
                // buf_flag is 0, subtract back to original
                "sub %[ifmap_scratch], %[ifmap_scratch], %[buf_flag_offset]\n"
                "sub %[ofmap_scratch], %[ofmap_scratch], %[buf_flag_offset]\n"
                "2:\n"
                :
                [buf_flag] "+r"(buf_flag), [gamma_scratch] "+r"(gamma_scratch),
                [beta_scratch] "+r"(beta_scratch),
                [work_in_tile] "+r"(work_in_tile), [prev_work] "+r"(prev_work),
                [work_div_1_sub_1] "=r"(work_sub_1),
                [ifmap_scratch] "+r"(ifmap_scratch),
                [ofmap_scratch] "+r"(ofmap_scratch)
                : [i] "r"(i),
                  [num_channels_to_process] "r"(num_channels_to_process),
                  [input_channel_array_reset_dist] "r"(
                      input_channel_array_reset_dist),
                  [work_in_tile_offset] "i"(
                      offsetof(dm_comm_t, num_points_work_in_tile)),
                  [work_div_1_sub_1_offset] "i"(
                      offsetof(dm_comm_t, work_div_1_sub_1)),
                  [REG_BOUNDS_PLUS_0] "i"(REG_BOUNDS),
                  [REG_WPTR_2D] "i"(REG_WPTR + 2),
                  [REG_RPTR_2D] "i"(REG_RPTR + 2),
                  [DM_ALL] "i"(SNRT_SSR_DM_ALL), [DM_0] "i"(SNRT_SSR_DM0),
                  [DM_1] "i"(SNRT_SSR_DM1), [DM_2] "i"(SNRT_SSR_DM2),
                  [REG_STRIDES_PLUS_1] "i"(REG_STRIDES + 1),
                  [inner_loop_stride] "r"(inner_loop_stride),
                  [outer_loop_stride] "r"(outer_loop_stride),
                  [dm_comm] "r"(dm_comm), [buf_flag_offset] "r"(buf_flag_offset)
                : "ft0", "ft1", "ft2", "x0", "memory");

        } while (i < num_channels_to_process);
        // don't need to fpu_fence since last 3 instructions are inconsequential
        snrt_fpu_fence();
        __builtin_ssr_barrier(SNRT_SSR_DM1);
    } while (work_in_tile != 0);
    snrt_ssr_disable();
    snrt_cluster_hw_barrier();
}

static inline void __attribute__((always_inline))
batchnorm_collect_statistics_fp64_no_loop(
    const double* ifmap_scratch, double* current_mean_scratch,
    double* current_var_scratch,
    uint32_t num_points,  // of all batches. represents N in computation of mean
                          // and var
    uint32_t num_bytes_per_point,
    uint32_t num_points_work_for_core,  // requires: > 0
    uint32_t work_div_4_sub_1, uint32_t work_mod_4,
    uint32_t num_channels_to_process,  //  requires: > 0
    uint32_t channel_stride) {
    // access pattern: iterate over the different channels,
    //   then over the different points
    // Split work over channels to maximize efficacy of frep and avoid tcdm
    // contention. outside loop: channels inside loop: points
    snrt_ssr_loop_3d(
        SNRT_SSR_DM0,
        num_points_work_for_core,  // dimension of inner loop
        2,                         // repeat values once
        num_channels_to_process,   // dimension of outer loop
        num_bytes_per_point,       // stride per inner loop iteration: 1 point
        0,                         // repeat values once per channel
        channel_stride * sizeof(double));  // stride per outer loop iteration

    register volatile uint32_t i =
        0;  // updated during frep for pseudo-dual issue
    register uint32_t frep = num_points_work_for_core >= 4;

    register double ZERO asm("ft9");  // can consider fcvt instead
    asm volatile("fcvt.d.w %[ZERO], zero\n"
                 : [ZERO] "=r"(ZERO)::"ft0", "ft1", "ft2");
    register double sum0 = 0, sum1 = 0, sum2 = 0, sum3 = 0;
    register double num_points_double = num_points;
    snrt_cluster_hw_barrier();
    snrt_ssr_read(SNRT_SSR_DM0, SNRT_SSR_3D, ifmap_scratch);
    snrt_ssr_enable();
    // do 1 loop
    do {  // while (i < num_channels_to_process)
        register double mean;
        if (frep) {
            asm volatile(
                "frep.o %[n_frep], 4, 0, 0 \n"
                "fadd.d %[sum0], ft0, %[sum0]\n"
                "fadd.d %[sum1], ft0, %[sum1]\n"
                "fadd.d %[sum2], ft0, %[sum2]\n"
                "fadd.d %[sum3], ft0, %[sum3]\n"
                : [sum0] "+fr"(sum0), [sum1] "+fr"(sum1), [sum2] "+fr"(sum2),
                  [sum3] "+fr"(sum3)
                : [n_frep] "r"(work_div_4_sub_1)  // we repeat n_frep+1 times
                : "ft0", "ft1", "ft2");
        }

        register uint32_t channel_stride_in_bytes;
        asm volatile(
            "slli %[channel_stride_in_bytes], %[channel_stride], 3\n"  // log_2(sizeof(double))
            "beqz %[i], 1f\n"
            "add %[current_mean_scratch], %[current_mean_scratch],%[channel_stride_in_bytes]\n"
            "add %[current_var_scratch], %[current_var_scratch],%[channel_stride_in_bytes]\n"
            "1:\n"
            "addi %[i], %[i], 1\n"
            : [current_mean_scratch] "+r"(current_mean_scratch),
              [current_var_scratch] "+r"(current_var_scratch), [i] "+r"(i),
              [channel_stride_in_bytes] "=&r"(channel_stride_in_bytes)
            : [channel_stride] "r"(channel_stride),
              [num_channels_to_process] "r"(num_channels_to_process)
            : "ft0", "ft1", "ft2");

        register uint32_t mod_temp;
        asm volatile(
            "beqz %[work_mod_4], 0f\n"              // mod is 0
            "andi %[mod_temp], %[work_mod_4], 1\n"  // is last bit 1? if no,
                                                    // then mod is 2
            "beqz %[mod_temp], 2f\n"                // jump to 2 if no
            "andi %[mod_temp], %[work_mod_4], 2\n"  // is last bit 1? if no,
                                                    // then mod is 1
            "beqz %[mod_temp], 1f\n"                // jump to 1 if no
            "3:\n"
            "fadd.d %[sum0], ft0, %[sum0]\n"
            "fadd.d %[sum1], ft0, %[sum1]\n"
            "fadd.d %[sum2], ft0, %[sum2]\n"
            "j 0f\n"
            "2:\n"
            "fadd.d %[sum0], ft0, %[sum0]\n"
            "fadd.d %[sum1], ft0, %[sum1]\n"
            "j 0f\n"
            "1:\n"
            "fadd.d %[sum0], ft0, %[sum0]\n"
            "0:\n"
            "fadd.d %[sum2], %[sum2], %[sum3]\n"
            "fadd.d %[sum0], %[sum0], %[sum1]\n"
            "fsgnj.d %[sum3], %[ZERO], %[ZERO]\n"
            "fsgnj.d %[sum1], %[ZERO], %[ZERO]\n"
            "fadd.d %[sum0], %[sum0], %[sum2]\n"
            "fsgnj.d %[sum2], %[ZERO], %[ZERO]\n"
            "fdiv.d %[mean], %[sum0], %[num_points_double]\n"
            "fsgnj.d %[sum0], %[ZERO], %[ZERO]\n"
            : [mod_temp] "=r"(mod_temp), [sum0] "+fr"(sum0), [sum1] "+fr"(sum1),
              [sum2] "+fr"(sum2), [sum3] "+fr"(sum3), [mean] "=fr"(mean)
            : [work_mod_4] "r"(work_mod_4), [ZERO] "fr"(ZERO),
              [num_points_double] "fr"(num_points_double)
            : "ft0", "ft1", "ft2");
        if (frep) {
            asm volatile(
                "frep.o %[n_frep], 8, 0, 0 \n"
                "fsub.d ft3, ft0, %[mean]\n"
                "fsub.d ft4, ft0, %[mean]\n"
                "fsub.d ft5, ft0, %[mean]\n"
                "fsub.d ft6, ft0, %[mean]\n"
                "fmadd.d %[sum0], ft3, ft3, %[sum0]\n"
                "fmadd.d %[sum1], ft4, ft4, %[sum1]\n"
                "fmadd.d %[sum2], ft5, ft5, %[sum2]\n"
                "fmadd.d %[sum3], ft6, ft6, %[sum3]\n"
                : [sum0] "+fr"(sum0), [sum1] "+fr"(sum1), [sum2] "+fr"(sum2),
                  [sum3] "+fr"(sum3)
                : [n_frep] "r"(work_div_4_sub_1),  // we repeat n_frep+1 times
                  [mean] "fr"(mean)
                : "ft0", "ft1", "ft2", "ft3", "ft4", "ft5", "ft6");
        }
        register double pop_variance;
        asm volatile(
            "beqz %[work_mod_4], 0f\n"              // mod is 0
            "andi %[mod_temp], %[work_mod_4], 1\n"  // is last bit 1? if no,
                                                    // then mod is 2
            "beqz %[mod_temp], 2f\n"                // jump to 2 if no
            "andi %[mod_temp], %[work_mod_4], 2\n"  // is last bit 1? if no,
                                                    // then mod is 1
            "beqz %[mod_temp], 1f\n"                // jump to 1 if no
            "3:\n"
            "fsub.d ft3, ft0, %[mean]\n"
            "fsub.d ft4, ft0, %[mean]\n"
            "fsub.d ft5, ft0, %[mean]\n"
            "fmadd.d %[sum0], ft3, ft3, %[sum0]\n"
            "fmadd.d %[sum1], ft4, ft4, %[sum1]\n"
            "fmadd.d %[sum2], ft5, ft5, %[sum2]\n"
            "j 0f\n"
            "2:\n"
            "fsub.d ft3, ft0, %[mean]\n"
            "fsub.d ft4, ft0, %[mean]\n"
            "fmadd.d %[sum0], ft3, ft3, %[sum0]\n"
            "fmadd.d %[sum1], ft4, ft4, %[sum1]\n"
            "j 0f\n"
            "1:\n"
            "fsub.d ft3, ft0, %[mean]\n"
            "fmadd.d %[sum0], ft3, ft3, %[sum0]\n"
            "0:\n"
            "fadd.d %[sum2], %[sum2], %[sum3]\n"
            "fadd.d %[sum0], %[sum0], %[sum1]\n"
            "fsgnj.d %[sum3], %[ZERO], %[ZERO]\n"
            "fsgnj.d %[sum1], %[ZERO], %[ZERO]\n"
            "fadd.d %[sum0], %[sum0], %[sum2]\n"
            "fsgnj.d %[sum2], %[ZERO], %[ZERO]\n"
            "fdiv.d %[pop_variance], %[sum0], %[num_points_double]\n"
            "fsgnj.d %[sum0], %[ZERO], %[ZERO]\n"
            "fsd %[mean], 0(%[current_mean_scratch])\n"
            "fsd %[pop_variance], 0(%[current_var_scratch])\n"
            : [mod_temp] "=&r"(mod_temp), [sum0] "+fr"(sum0),
              [sum1] "+fr"(sum1), [sum2] "+fr"(sum2), [sum3] "+fr"(sum3),
              [pop_variance] "=&fr"(pop_variance)
            : [work_mod_4] "r"(work_mod_4), [ZERO] "fr"(ZERO),
              [num_points_double] "fr"(num_points_double), [mean] "fr"(mean),
              [current_mean_scratch] "r"(current_mean_scratch),
              [current_var_scratch] "r"(current_var_scratch)
            : "ft0", "ft1", "ft2", "ft3", "ft4", "ft5");
    } while (i < num_channels_to_process);
    // don't need to fpu_fence since last 3 instructions are inconsequential
    snrt_ssr_disable();
}

static inline void __attribute__((always_inline))
batchnorm_collect_mean_statistics_tile_fp64_looped(
    const double* ifmap_scratch, double* current_mean_scratch,
    uint32_t num_points,  // of all batches. represents N in computation of mean
                          // and var
    uint32_t num_bytes_per_point,
    uint32_t work_in_tile,  // requires: > 0
    uint32_t work_div_4_sub_1, uint32_t work_mod_4,
    uint32_t tile_stride_in_doubles,
    uint32_t num_channels_to_process,  //  requires: > 0
    uint32_t channel_stride, dm_comm_t* dm_comm) {
    // access pattern: iterate over the different channels,
    //   then over the different points
    // Split work over channels to maximize efficacy of frep and avoid tcdm
    // contention. outside loop: channels inside loop: points

    uint32_t prev_work = work_in_tile;
    register uint32_t next_work_mod_4;
    register uint32_t frep = work_in_tile >= 4;
    register double ZERO asm("ft9");  // can consider fcvt instead
    asm volatile("fcvt.d.w %[ZERO], zero\n"
                 : [ZERO] "=r"(ZERO)::"ft0", "ft1", "ft2");

    uint32_t buf_flag = 0;

    // consider: inlining these as well later
    const uint32_t buf_flag_offset = tile_stride_in_doubles * sizeof(double);
    const uint32_t inner_loop_stride = num_bytes_per_point;
    const uint32_t outer_loop_stride = channel_stride * sizeof(double);

    snrt_ssr_loop_2d(
        SNRT_SSR_DM0,
        work_in_tile,             // dimension of inner loop
        num_channels_to_process,  // dimension of outer loop
        inner_loop_stride,        // stride per inner loop iteration: 1 point
        outer_loop_stride);       // stride per outer loop iteration

    register double sum0 = 0, sum1 = 0, sum2 = 0, sum3 = 0;
    register double num_points_double = num_points;
    snrt_ssr_enable();
    do {  // while (work_in_tile != 0)
        register volatile uint32_t i =
            0;  // updated during frep for pseudo-dual issue
        snrt_cluster_hw_barrier();
        snrt_ssr_read(SNRT_SSR_DM0, SNRT_SSR_2D, ifmap_scratch);
        // do 1 loop
        do {  // while (i < num_channels_to_process)
            if (frep) {
                asm volatile(
                    "frep.o %[n_frep], 4, 0, 0 \n"
                    "fadd.d %[sum3], ft0, %[sum3]\n"
                    "fadd.d %[sum2], ft0, %[sum2]\n"
                    "fadd.d %[sum1], ft0, %[sum1]\n"
                    "fadd.d %[sum0], ft0, %[sum0]\n"
                    :
                    [sum0] "+fr"(sum0), [sum1] "+fr"(sum1), [sum2] "+fr"(sum2),
                    [sum3] "+fr"(sum3)
                    : [n_frep] "r"(
                        work_div_4_sub_1)  // we repeat n_frep+1 times
                    : "ft0", "ft1", "ft2");
            }

            register uint32_t channel_stride_in_bytes;
            asm volatile(
                "slli %[channel_stride_in_bytes], %[channel_stride], 3\n"  // log_2(sizeof(double))
                "beqz %[i], 1f\n"
                "add %[current_mean_scratch], %[current_mean_scratch],%[channel_stride_in_bytes]\n"
                "1:\n"
                "addi %[i], %[i], 1\n"
                :
                [current_mean_scratch] "+r"(current_mean_scratch), [i] "+r"(i),
                [channel_stride_in_bytes] "=&r"(channel_stride_in_bytes)
                : [channel_stride] "r"(channel_stride),
                  [num_channels_to_process] "r"(num_channels_to_process)
                : "ft0", "ft1", "ft2");

            register uint32_t temp;
            asm volatile(
                "bne %[i], %[num_channels_to_process], 2f\n"
                "xori %[buf_flag], %[buf_flag], 1\n"
                "csrr x0, 0x7C2\n"  // wait for dma to compute parameters
                                    // because I don't want to do math here
                "lw %[work_in_tile], %[work_in_tile_offset](%[dm_comm])\n"
                "lw %[next_work_mod_4], %[work_mod_4_offset](%[dm_comm])\n"
                "lw %[work_div_4_sub_1], %[work_div_4_sub_1_offset](%[dm_comm])\n"
                "slti %[frep], %[work_in_tile], 4\n"  // cmp frep < 2, then
                                                      // negate in next
                                                      // instruction
                "xori %[frep], %[frep], 1\n"
                "beq %[work_in_tile], %[prev_work], 4f\n"   // check if we need
                                                            // to update ssr. If
                                                            // so, just update
                                                            // the bounds
                "addi %[prev_work], %[work_in_tile], -1\n"  // a = --b0
                "scfgwi %[prev_work], %[DM_0] | %[REG_BOUNDS_PLUS_0]<<5\n"  // write_ssr_config
                "mul %[prev_work], %[prev_work], %[inner_loop_stride]\n"
                "sub %[prev_work], %[outer_loop_stride], %[prev_work]\n"
                "scfgwi %[prev_work], %[DM_0] | %[REG_STRIDES_PLUS_1]<<5\n"
                // first stride still the same
                // a = b0 * s0
                // a = s1 - a
                // scfgwi %[REG_STRIDES_PLUS_1], %[DM_ALL] | %[a]<<5\n
                "mv %[prev_work], %[work_in_tile]\n"  // now use prev_work as
                                                      // prev_work instead of a
                                                      // temporary
                "4:\n"
                "beqz %[buf_flag], 3f\n"
                // buf_flag is 1, add to the scratches
                "add %[ifmap_scratch], %[ifmap_scratch], %[buf_flag_offset]\n"
                "j 2f\n"
                "3:\n"
                // buf_flag is 0, subtract back to original
                "sub %[ifmap_scratch], %[ifmap_scratch], %[buf_flag_offset]\n"
                "2:\n"
                : [buf_flag] "+r"(buf_flag), [work_in_tile] "+r"(work_in_tile),
                  [next_work_mod_4] "=r"(next_work_mod_4),
                  [prev_work] "+r"(prev_work), [frep] "+r"(frep),
                  [work_div_4_sub_1] "+r"(work_div_4_sub_1),
                  [ifmap_scratch] "+r"(ifmap_scratch)
                : [i] "r"(i),
                  [num_channels_to_process] "r"(num_channels_to_process),
                  [work_in_tile_offset] "i"(
                      offsetof(dm_comm_t, num_points_work_in_tile)),
                  [work_mod_4_offset] "i"(offsetof(dm_comm_t, work_mod_4)),
                  [work_div_4_sub_1_offset] "i"(
                      offsetof(dm_comm_t, work_div_4_sub_1)),
                  [REG_BOUNDS_PLUS_0] "i"(REG_BOUNDS),
                  [REG_WPTR_2D] "i"(REG_WPTR + 2),
                  [REG_RPTR_2D] "i"(REG_RPTR + 2), [DM_0] "i"(SNRT_SSR_DM0),
                  [REG_STRIDES_PLUS_1] "i"(REG_STRIDES + 1),
                  [inner_loop_stride] "r"(inner_loop_stride),
                  [outer_loop_stride] "r"(outer_loop_stride),
                  [dm_comm] "r"(dm_comm), [buf_flag_offset] "r"(buf_flag_offset)
                : "ft0", "ft1", "ft2", "x0", "memory");

            register uint32_t mod_temp;
            register double running_sum;
            asm volatile(
                "fld %[running_sum], 0(%[current_mean_scratch])\n"
                "beqz %[work_mod_4], 0f\n"              // mod is 0
                "andi %[mod_temp], %[work_mod_4], 1\n"  // is last bit 1? if no,
                                                        // then mod is 2
                "beqz %[mod_temp], 2f\n"                // jump to 2 if no
                "andi %[mod_temp], %[work_mod_4], 2\n"  // is last bit 1? if no,
                                                        // then mod is 1
                "beqz %[mod_temp], 1f\n"                // jump to 1 if no
                "3:\n"
                "fadd.d %[sum2], ft0, %[sum2]\n"
                "fadd.d %[sum1], ft0, %[sum1]\n"
                "fadd.d %[sum0], ft0, %[sum0]\n"
                "j 0f\n"
                "2:\n"
                "fadd.d %[sum1], ft0, %[sum1]\n"
                "fadd.d %[sum0], ft0, %[sum0]\n"
                "j 0f\n"
                "1:\n"
                "fadd.d %[sum0], ft0, %[sum0]\n"
                "0:\n"
                "fadd.d %[sum2], %[sum2], %[sum3]\n"
                "fsgnj.d %[sum3], %[ZERO], %[ZERO]\n"
                "fadd.d %[sum0], %[sum0], %[sum1]\n"
                "fsgnj.d %[sum1], %[ZERO], %[ZERO]\n"
                "fadd.d %[sum0], %[sum0], %[sum2]\n"
                "fsgnj.d %[sum2], %[ZERO], %[ZERO]\n"
                "fadd.d %[running_sum], %[running_sum], %[sum0]\n"
                "fsgnj.d %[sum0], %[ZERO], %[ZERO]\n"
                "fsd %[running_sum], 0(%[current_mean_scratch])\n"
                : [mod_temp] "=r"(mod_temp), [sum0] "+fr"(sum0),
                  [sum1] "+fr"(sum1), [sum2] "+fr"(sum2), [sum3] "+fr"(sum3),
                  [running_sum] "=&fr"(running_sum)
                : [work_mod_4] "r"(work_mod_4), [ZERO] "fr"(ZERO),
                  [current_mean_scratch] "r"(current_mean_scratch)
                : "ft0", "ft1", "ft2");
        } while (i < num_channels_to_process);
        work_mod_4 = next_work_mod_4;
        current_mean_scratch -= channel_stride * (num_channels_to_process - 1);
        // don't need to fpu_fence since last 3 instructions are inconsequential
    } while (work_in_tile != 0);
    snrt_ssr_loop_1d(SNRT_SSR_DM_ALL, num_channels_to_process,
                     outer_loop_stride);
    snrt_fpu_fence();
    snrt_ssr_read(SNRT_SSR_DM0, SNRT_SSR_1D, current_mean_scratch);
    snrt_ssr_write(SNRT_SSR_DM1, SNRT_SSR_1D, current_mean_scratch);

    asm volatile(
        "frep.o %[n_frep], 1, 0, 0\n"
        "fdiv.d ft1, ft0, %[num_points_double]\n"
        :
        : [n_frep] "r"(num_channels_to_process - 1), [num_points_double] "fr"(
                                                         num_points_double)
        : "ft0", "ft1", "ft2");
    __builtin_ssr_barrier(SNRT_SSR_DM1);
    snrt_ssr_disable();
    snrt_cluster_hw_barrier();
}

static inline void __attribute__((always_inline))
batchnorm_collect_var_statistics_tile_fp64_looped(
    const double* ifmap_scratch, const double* current_mean_scratch,
    double* current_var_scratch,
    uint32_t num_points,  // of all batches. represents N in computation of mean
                          // and var
    uint32_t num_bytes_per_point,
    uint32_t work_in_tile,  // requires: > 0
    uint32_t work_div_4_sub_1, uint32_t work_mod_4,
    uint32_t tile_stride_in_doubles,
    uint32_t num_channels_to_process,  //  requires: > 0
    uint32_t channel_stride, dm_comm_t* dm_comm) {
    // access pattern: iterate over the different channels,
    //   then over the different points
    // Split work over channels to maximize efficacy of frep and avoid tcdm
    // contention. outside loop: channels inside loop: points

    uint32_t prev_work = work_in_tile;
    register uint32_t next_work_mod_4;
    register uint32_t frep = work_in_tile >= 4;
    register double ZERO asm("ft9");  // can consider fcvt instead
    asm volatile("fcvt.d.w %[ZERO], zero\n"
                 : [ZERO] "=r"(ZERO)::"ft0", "ft1", "ft2");

    uint32_t buf_flag = 0;

    // consider: inlining these as well later
    const uint32_t buf_flag_offset = tile_stride_in_doubles * sizeof(double);
    const uint32_t input_channel_array_reset_dist =
        channel_stride * num_channels_to_process * sizeof(double);
    const uint32_t inner_loop_stride = num_bytes_per_point;
    const uint32_t outer_loop_stride = channel_stride * sizeof(double);

    snrt_ssr_loop_2d(
        SNRT_SSR_DM0,
        work_in_tile,             // dimension of inner loop
        num_channels_to_process,  // dimension of outer loop
        inner_loop_stride,        // stride per inner loop iteration: 1 point
        outer_loop_stride);       // stride per outer loop iteration

    register double sum0 = 0, sum1 = 0, sum2 = 0, sum3 = 0;
    register double num_points_double = num_points;
    snrt_ssr_enable();
    do {  // while (work_in_tile != 0)
        register volatile uint32_t i =
            0;  // updated during frep for pseudo-dual issue
        snrt_cluster_hw_barrier();
        snrt_ssr_read(SNRT_SSR_DM0, SNRT_SSR_2D, ifmap_scratch);
        // do 1 loop
        do {  // while (i < num_channels_to_process)
            register double mean = *current_mean_scratch;
            if (frep) {
                asm volatile(
                    "frep.o %[n_frep], 8, 0, 0 \n"
                    "fsub.d ft6, ft0, %[mean]\n"
                    "fsub.d ft5, ft0, %[mean]\n"
                    "fsub.d ft4, ft0, %[mean]\n"
                    "fsub.d ft3, ft0, %[mean]\n"
                    "fmadd.d %[sum3], ft6, ft6, %[sum3]\n"
                    "fmadd.d %[sum2], ft5, ft5, %[sum2]\n"
                    "fmadd.d %[sum1], ft4, ft4, %[sum1]\n"
                    "fmadd.d %[sum0], ft3, ft3, %[sum0]\n"
                    :
                    [sum0] "+fr"(sum0), [sum1] "+fr"(sum1), [sum2] "+fr"(sum2),
                    [sum3] "+fr"(sum3)
                    : [n_frep] "r"(
                          work_div_4_sub_1),  // we repeat n_frep+1 times
                      [mean] "fr"(mean)
                    : "ft0", "ft1", "ft2", "ft3", "ft4", "ft5", "ft6");
            }

            register uint32_t channel_stride_in_bytes;
            asm volatile(
                "slli %[channel_stride_in_bytes], %[channel_stride], 3\n"  // log_2(sizeof(double))
                "beqz %[i], 1f\n"
                "add %[current_var_scratch], %[current_var_scratch],%[channel_stride_in_bytes]\n"
                "1:\n"
                "addi %[i], %[i], 1\n"
                "add %[current_mean_scratch], %[current_mean_scratch],%[channel_stride_in_bytes]\n"
                :
                [current_mean_scratch] "+r"(current_mean_scratch), [i] "+r"(i),
                [channel_stride_in_bytes] "=&r"(channel_stride_in_bytes),
                [current_var_scratch] "+r"(current_var_scratch)
                : [channel_stride] "r"(channel_stride),
                  [num_channels_to_process] "r"(num_channels_to_process)
                : "ft0", "ft1", "ft2");

            register uint32_t temp;
            asm volatile(
                "bne %[i], %[num_channels_to_process], 2f\n"
                "sub %[current_mean_scratch], %[current_mean_scratch], %[input_channel_array_reset_dist]\n"
                "xori %[buf_flag], %[buf_flag], 1\n"
                "csrr x0, 0x7C2\n"  // wait for dma to compute parameters
                                    // because I don't want to do math here
                "lw %[work_in_tile], %[work_in_tile_offset](%[dm_comm])\n"
                "lw %[next_work_mod_4], %[work_mod_4_offset](%[dm_comm])\n"
                "lw %[work_div_4_sub_1], %[work_div_4_sub_1_offset](%[dm_comm])\n"
                "slti %[frep], %[work_in_tile], 4\n"  // cmp frep < 2, then
                                                      // negate in next
                                                      // instruction
                "xori %[frep], %[frep], 1\n"
                "beq %[work_in_tile], %[prev_work], 4f\n"   // check if we need
                                                            // to update ssr. If
                                                            // so, just update
                                                            // the bounds
                "addi %[prev_work], %[work_in_tile], -1\n"  // a = --b0
                "scfgwi %[prev_work], %[DM_0] | %[REG_BOUNDS_PLUS_0]<<5\n"  // write_ssr_config
                "mul %[prev_work], %[prev_work], %[inner_loop_stride]\n"
                "sub %[prev_work], %[outer_loop_stride], %[prev_work]\n"
                "scfgwi %[prev_work], %[DM_0] | %[REG_STRIDES_PLUS_1]<<5\n"
                // first stride still the same
                // a = b0 * s0
                // a = s1 - a
                // scfgwi %[REG_STRIDES_PLUS_1], %[DM_ALL] | %[a]<<5\n
                "mv %[prev_work], %[work_in_tile]\n"  // now use prev_work as
                                                      // prev_work instead of a
                                                      // temporary
                "4:\n"
                "beqz %[buf_flag], 3f\n"
                // buf_flag is 1, add to the scratches
                "add %[ifmap_scratch], %[ifmap_scratch], %[buf_flag_offset]\n"
                "j 2f\n"
                "3:\n"
                // buf_flag is 0, subtract back to original
                "sub %[ifmap_scratch], %[ifmap_scratch], %[buf_flag_offset]\n"
                "2:\n"
                : [buf_flag] "+r"(buf_flag), [work_in_tile] "+r"(work_in_tile),
                  [next_work_mod_4] "=r"(next_work_mod_4),
                  [prev_work] "+r"(prev_work), [frep] "+r"(frep),
                  [work_div_4_sub_1] "+r"(work_div_4_sub_1),
                  [ifmap_scratch] "+r"(ifmap_scratch),
                  [current_mean_scratch] "+r"(current_mean_scratch)
                : [i] "r"(i),
                  [num_channels_to_process] "r"(num_channels_to_process),
                  [work_in_tile_offset] "i"(
                      offsetof(dm_comm_t, num_points_work_in_tile)),
                  [work_mod_4_offset] "i"(offsetof(dm_comm_t, work_mod_4)),
                  [work_div_4_sub_1_offset] "i"(
                      offsetof(dm_comm_t, work_div_4_sub_1)),
                  [REG_BOUNDS_PLUS_0] "i"(REG_BOUNDS),
                  [REG_WPTR_2D] "i"(REG_WPTR + 2),
                  [REG_RPTR_2D] "i"(REG_RPTR + 2), [DM_0] "i"(SNRT_SSR_DM0),
                  [REG_STRIDES_PLUS_1] "i"(REG_STRIDES + 1),
                  [inner_loop_stride] "r"(inner_loop_stride),
                  [outer_loop_stride] "r"(outer_loop_stride),
                  [dm_comm] "r"(dm_comm),
                  [buf_flag_offset] "r"(buf_flag_offset),
                  [input_channel_array_reset_dist] "r"(
                      input_channel_array_reset_dist)
                : "ft0", "ft1", "ft2", "x0", "memory");

            register uint32_t mod_temp;
            register double running_sum;
            asm volatile(
                "fld %[running_sum], 0(%[current_var_scratch])\n"
                "beqz %[work_mod_4], 0f\n"              // mod is 0
                "andi %[mod_temp], %[work_mod_4], 1\n"  // is last bit 1? if no,
                                                        // then mod is 2
                "beqz %[mod_temp], 2f\n"                // jump to 2 if no
                "andi %[mod_temp], %[work_mod_4], 2\n"  // is last bit 1? if no,
                                                        // then mod is 1
                "beqz %[mod_temp], 1f\n"                // jump to 1 if no
                "3:\n"
                "fsub.d ft5, ft0, %[mean]\n"
                "fsub.d ft4, ft0, %[mean]\n"
                "fsub.d ft3, ft0, %[mean]\n"
                "fmadd.d %[sum2], ft5, ft5, %[sum2]\n"
                "fmadd.d %[sum1], ft4, ft4, %[sum1]\n"
                "fmadd.d %[sum0], ft3, ft3, %[sum0]\n"
                "j 0f\n"
                "2:\n"
                "fsub.d ft4, ft0, %[mean]\n"
                "fsub.d ft3, ft0, %[mean]\n"
                "fmadd.d %[sum1], ft4, ft4, %[sum1]\n"
                "fmadd.d %[sum0], ft3, ft3, %[sum0]\n"
                "j 0f\n"
                "1:\n"
                "fsub.d ft3, ft0, %[mean]\n"
                "fmadd.d %[sum0], ft3, ft3, %[sum0]\n"
                "0:\n"
                "fadd.d %[sum2], %[sum2], %[sum3]\n"
                "fsgnj.d %[sum3], %[ZERO], %[ZERO]\n"
                "fadd.d %[sum0], %[sum0], %[sum1]\n"
                "fsgnj.d %[sum1], %[ZERO], %[ZERO]\n"
                "fadd.d %[sum0], %[sum0], %[sum2]\n"
                "fsgnj.d %[sum2], %[ZERO], %[ZERO]\n"
                "fadd.d %[running_sum], %[running_sum], %[sum0]\n"
                "fsgnj.d %[sum0], %[ZERO], %[ZERO]\n"
                "fsd %[running_sum], 0(%[current_var_scratch])\n"
                : [mod_temp] "=&r"(mod_temp), [sum0] "+&fr"(sum0),
                  [sum1] "+&fr"(sum1), [sum2] "+&fr"(sum2), [sum3] "+&fr"(sum3),
                  [running_sum] "=&fr"(running_sum)
                : [work_mod_4] "r"(work_mod_4), [ZERO] "fr"(ZERO),
                  [num_points_double] "fr"(num_points_double),
                  [mean] "fr"(mean),
                  [current_var_scratch] "r"(current_var_scratch)
                : "ft0", "ft1", "ft2", "ft3", "ft4", "ft5");
        } while (i < num_channels_to_process);
        work_mod_4 = next_work_mod_4;
        current_var_scratch -= channel_stride * (num_channels_to_process - 1);
        // don't need to fpu_fence since last 3 instructions are inconsequential
    } while (work_in_tile != 0);
    snrt_ssr_loop_1d(SNRT_SSR_DM_ALL, num_channels_to_process,
                     outer_loop_stride);
    snrt_fpu_fence();
    snrt_ssr_read(SNRT_SSR_DM0, SNRT_SSR_1D, current_var_scratch);
    snrt_ssr_write(SNRT_SSR_DM1, SNRT_SSR_1D, current_var_scratch);

    asm volatile(
        "frep.o %[n_frep], 1, 0, 0\n"
        "fdiv.d ft1, ft0, %[num_points_double]\n"
        :
        : [n_frep] "r"(num_channels_to_process - 1), [num_points_double] "fr"(
                                                         num_points_double)
        : "ft0", "ft1", "ft2");
    __builtin_ssr_barrier(SNRT_SSR_DM1);
    snrt_ssr_disable();
    snrt_cluster_hw_barrier();
}

static inline void batchnorm_forward_dma_main_loop_fp_agnostic(
    double* ifmap, double* ofmap, uint32_t num_doubles_per_aligned_point,
    uint32_t num_bytes_per_packed_point, uint32_t num_bytes_per_aligned_point,
    uint32_t is_point_aligned_to_8_byte_boundary,
    uint32_t work_left,  // only present for dma
    uint32_t initial_work_in_tile, dm_comm_t* dm_comm, uint32_t unroll,
    uint32_t tile_size_in_points, uint32_t tile_stride_in_doubles,
    double* ifmap_scratch, double* ofmap_scratch, uint32_t buf_flag) {
    snrt_dma_wait_all();

    // signal first iteration
    // compute cores don't have to read dm comm the first time
    snrt_cluster_hw_barrier();

    // skip the first iteration in looping
    uint32_t point_start = initial_work_in_tile;
    uint32_t work_in_tile = initial_work_in_tile;
    uint32_t prev_point_start = 0;
    uint32_t num_points_work_in_prev_tile = initial_work_in_tile;
    // split the remaining work "nicely"
    uint32_t min_loops = ceildiv(work_left, tile_size_in_points);
    // assume unroll is either 1 or 2 right now
    uint32_t ideal_work_in_tile = min(
        ALIGN_UP(ceildiv(work_left, min_loops), unroll), tile_size_in_points);

    while (work_left > 0) {
        // uint32_t estimated_max_tileable_work = tile_size_in_points;
        // (work_in_tile * ceildiv(C, num_compute_cores) * 5 *
        //  NUM_DOUBLES_LOADED_PER_CYCLE) /
        // (3 * C);
        work_in_tile = min(ideal_work_in_tile, work_left);
        work_left -= work_in_tile;

        // update comms
        dm_comm->num_points_work_in_tile = work_in_tile;
        dm_comm->work_mod_unroll = work_in_tile % unroll;
        dm_comm->work_div_unroll_sub_1 = work_in_tile / unroll - 1;
        // comm what the next iteration will be
        // wait for potential previous grad_ifmap write out?
        snrt_dma_wait_all();
        initiate_dma_1d_or_2d(
            &ifmap_scratch[tile_stride_in_doubles * buf_flag],
            &((char*)ifmap)[point_start * num_bytes_per_packed_point],
            num_bytes_per_packed_point, num_bytes_per_aligned_point,
            num_bytes_per_packed_point, work_in_tile,
            is_point_aligned_to_8_byte_boundary);

        // signal to core that current tile has information ready
        snrt_cluster_hw_barrier();
        DUMP(55);
        snrt_dma_wait_all();
        // wait for previous tile to be finished computing, signify current
        // tile inputs done loading
        snrt_cluster_hw_barrier();
        DUMP(56);

        // DUMP(prev_point_start);

        // DUMP(&ofmap_scratch[tile_stride_in_doubles * (!buf_flag)]);
        initiate_dma_1d_or_2d(
            &((char*)ofmap)[prev_point_start * num_bytes_per_packed_point],
            &ofmap_scratch[tile_stride_in_doubles * (!buf_flag)],
            num_bytes_per_packed_point, num_bytes_per_packed_point,
            num_bytes_per_aligned_point, num_points_work_in_prev_tile,
            is_point_aligned_to_8_byte_boundary);

        prev_point_start = point_start;
        num_points_work_in_prev_tile = work_in_tile;
        point_start += work_in_tile;
        buf_flag = !buf_flag;
    }
    dm_comm->num_points_work_in_tile = 0;
    dm_comm->work_mod_unroll = 0;
    dm_comm->work_div_unroll_sub_1 = 0xdeadbeef;
    // signal last iteration that there is no more work
    snrt_cluster_hw_barrier();
    // wait for last tile to finish
    snrt_cluster_hw_barrier();

    initiate_dma_1d_or_2d(
        &((char*)ofmap)[prev_point_start * num_bytes_per_packed_point],
        &ofmap_scratch[tile_stride_in_doubles * (!buf_flag)],
        num_bytes_per_packed_point, num_bytes_per_packed_point,
        num_bytes_per_aligned_point, num_points_work_in_prev_tile,
        is_point_aligned_to_8_byte_boundary);
    snrt_dma_wait_all();
}

static inline void batchnorm_collect_statistics_dma_main_loop_fp_agnostic(
    batchnorm_training_layer_t* l, uint32_t num_doubles_per_aligned_point,
    uint32_t num_bytes_per_packed_point, uint32_t num_bytes_per_aligned_point,
    uint32_t is_point_aligned_to_8_byte_boundary,
    uint32_t work_left,  // only present for dma
    uint32_t initial_work_in_tile, dm_comm_t* dm_comm, uint32_t unroll,
    uint32_t tile_size_in_points, uint32_t tile_stride_in_doubles,
    double* ifmap_scratch, uint32_t buf_flag) {
    snrt_dma_wait_all();

    // signal first iteration
    // compute cores don't have to read dm comm the first time
    snrt_cluster_hw_barrier();

    // skip the first iteration in looping
    uint32_t point_start = initial_work_in_tile;
    uint32_t work_in_tile = initial_work_in_tile;
    uint32_t prev_point_start = 0;
    uint32_t num_points_work_in_prev_tile = initial_work_in_tile;
    // split the remaining work "nicely"
    uint32_t min_loops = ceildiv(work_left, tile_size_in_points);
    // min_loops = 7;
    // assume unroll is either 1 or 2 right now
    uint32_t ideal_work_in_tile = min(
        ALIGN_UP(ceildiv(work_left, min_loops), unroll), tile_size_in_points);

    while (work_left > 0) {
        // uint32_t estimated_max_tileable_work = tile_size_in_points;
        // (work_in_tile * ceildiv(C, num_compute_cores) * 5 *
        //  NUM_DOUBLES_LOADED_PER_CYCLE) /
        // (3 * C);
        work_in_tile = min(ideal_work_in_tile, work_left);
        work_left -= work_in_tile;

        // update comms
        dm_comm->num_points_work_in_tile = work_in_tile;
        dm_comm->work_mod_unroll = work_in_tile % unroll;
        dm_comm->work_div_unroll_sub_1 = work_in_tile / unroll - 1;
        // comm what the next iteration will be

        initiate_dma_1d_or_2d(
            &ifmap_scratch[tile_stride_in_doubles * buf_flag],
            &((char*)l->ifmap)[point_start * num_bytes_per_packed_point],
            num_bytes_per_packed_point, num_bytes_per_aligned_point,
            num_bytes_per_packed_point, work_in_tile,
            is_point_aligned_to_8_byte_boundary);

        // signal to core that current tile has information ready
        snrt_cluster_hw_barrier();
        DUMP(55);
        snrt_dma_wait_all();
        // wait for previous tile to be finished computing, signify current
        // tile inputs done loading
        snrt_cluster_hw_barrier();
        DUMP(56);
        prev_point_start = point_start;
        num_points_work_in_prev_tile = work_in_tile;
        point_start += work_in_tile;
        buf_flag = !buf_flag;
    }
    dm_comm->num_points_work_in_tile = 0;
    dm_comm->work_mod_unroll = 0;
    dm_comm->work_div_unroll_sub_1 = 0xdeadbeef;
    // signal last iteration that there is no more work
    snrt_cluster_hw_barrier();
    // wait for last tile to finish
    snrt_cluster_hw_barrier();
    snrt_dma_wait_all();
}

static inline void __attribute__((always_inline))
batchnorm_backward_fp64_no_loop(
    const double* grad_ofmap_scratch, double* grad_ifmap_scratch,
    const double* ifmap_scratch, const double* running_mean_scratch,
    const double* weight_scratch, const double* invstd_scratch,
    double* grad_bias_scratch, double* grad_weight_scratch, uint32_t C,
    uint32_t num_points_work_for_core,  // requires: > 0
    uint32_t work_mod_2,  // precompute to avoid icache branch misses
    uint32_t num_channels_to_process,  //  requires: > 0
    uint32_t channel_stride) {
    // access pattern: iterate over the different channels, then over
    // the different points
    // Split work over channels to maximize efficacy of frep.
    // outside loop: channels
    // inside loop: points
    snrt_ssr_loop_2d(
        SNRT_SSR_DM_ALL,
        num_points_work_for_core,  // dimension of inner loop
        num_channels_to_process,   // dimension of outer loop
        C * sizeof(double),        // stride per inner loop iteration: 1 point
        channel_stride * sizeof(double));  // stride per outer loop iteration
    snrt_ssr_repeat(SNRT_SSR_DM0, 3);

    // thought: how could I minimize the # of reads to grad_ofmap?
    // dy is used for: grad_bias (addition)
    //                 grad_weight (dy * (x[i,C]-running_mean[C]) * invstd[C])
    //                             (can it become a fused somehow? not really..
    //                             can precompute invstd * running_mean though)
    //                             then you get an fmsub(x[i,C], invstd[C],
    //                             invstd[C]*running_mean[C])
    //                 grad_ifmap (dy * invstd[C] * weight[C])
    // from this I think that the best result is to tile dy and x.
    // need to also tile the write out to grad_ifmap. This fills up all 3 ssrs.
    uint32_t frep = num_points_work_for_core >= 2;
    uint32_t work_div_2_sub_1 = num_points_work_for_core / 2 -
                                1;  // can underflow, but then frep won't happen
    register volatile uint32_t i =
        0;  // updated during frep for pseudo-dual issue
    register double ZERO asm("ft9");  // can consider fcvt instead
    asm volatile("fcvt.d.w %[ZERO], zero\n"
                 : [ZERO] "=r"(ZERO)::"ft0", "ft1", "ft2");
    register double grad_weight_0 = ZERO;
    register double grad_weight_1 = ZERO;
    register double grad_bias_0 = ZERO;
    register double grad_bias_1 = ZERO;
    register double invstd = *invstd_scratch;
    snrt_ssr_read(SNRT_SSR_DM0, SNRT_SSR_2D, grad_ofmap_scratch);
    snrt_ssr_write(SNRT_SSR_DM1, SNRT_SSR_2D, grad_ifmap_scratch);
    snrt_ssr_read(SNRT_SSR_DM2, SNRT_SSR_2D, ifmap_scratch);
    snrt_ssr_enable();
    register double weight_times_invstd = *weight_scratch;
    register double running_mean_times_invstd = *running_mean_scratch;
    // do 1 loop
    do {  // while (i < num_channels_to_process)
        if (frep) {
            asm volatile(
                "frep.o %[n_frep], 8, 0, 0 \n"
                "fmsub.d ft4, ft2, %[invstd], %[running_mean_times_invstd]\n"
                "fmsub.d ft6, ft2, %[invstd], %[running_mean_times_invstd]\n"
                "fadd.d %[grad_bias_0], ft0, %[grad_bias_0]\n"
                "fmul.d ft1, ft0, %[weight_times_invstd]\n"
                "fmadd.d %[grad_weight_0], ft4, ft0, %[grad_weight_0]\n"
                "fadd.d %[grad_bias_1], ft0, %[grad_bias_1]\n"
                "fmul.d ft1, ft0, %[weight_times_invstd]\n"
                "fmadd.d %[grad_weight_1], ft6, ft0, %[grad_weight_1]\n"
                : [grad_weight_0] "+fr"(grad_weight_0),
                  [grad_weight_1] "+fr"(grad_weight_1),
                  [grad_bias_0] "+fr"(grad_bias_0),
                  [grad_bias_1] "+fr"(grad_bias_1)
                : [running_mean_times_invstd] "fr"(running_mean_times_invstd),
                  [weight_times_invstd] "fr"(weight_times_invstd),
                  [invstd] "fr"(invstd), [zero] "fr"(ZERO),
                  [n_frep] "r"(work_div_2_sub_1)  // we repeat n_frep+1 times
                : "ft0", "ft1", "ft2", "ft3", "ft4", "ft5", "ft6");
        }

        register uint32_t channel_stride_in_bytes;
        asm volatile(
            "slli %[channel_stride_in_bytes], %[channel_stride], 3\n"  // log_2(sizeof(double))
            "beqz %[i], 1f\n"
            "add %[grad_bias_scratch], %[grad_bias_scratch],%[channel_stride_in_bytes]\n"
            "add %[grad_weight_scratch], %[grad_weight_scratch], %[channel_stride_in_bytes]\n"
            "1:\n"
            "addi %[i], %[i], 1\n"
            "beq %[num_channels_to_process], %[i], 2f\n"  // shortcut when only
                                                          // 1 channel
            "add %[invstd_scratch], %[invstd_scratch], %[channel_stride_in_bytes]\n"
            "add %[weight_scratch], %[weight_scratch],%[channel_stride_in_bytes]\n"
            "add %[running_mean_scratch],%[running_mean_scratch],%[channel_stride_in_bytes]\n"
            "2:\n"
            : [invstd_scratch] "+r"(invstd_scratch),
              [weight_scratch] "+r"(weight_scratch),
              [running_mean_scratch] "+r"(running_mean_scratch),
              [grad_bias_scratch] "+r"(grad_bias_scratch),
              [grad_weight_scratch] "+r"(grad_weight_scratch), [i] "+r"(i),
              [channel_stride_in_bytes] "=r"(channel_stride_in_bytes)
            : [channel_stride] "r"(channel_stride),
              [num_channels_to_process] "r"(num_channels_to_process)
            : "ft0", "ft1", "ft2");

        asm volatile(
            "beqz %[work_mod_2], 0f\n"  // mod is 0
            "1:\n"
            "fmsub.d ft4, ft2, %[invstd], %[running_mean_times_invstd]\n"
            "fadd.d %[grad_bias_0], ft0, %[grad_bias_0]\n"
            "fmul.d ft1, ft0, %[weight_times_invstd]\n"
            "fmadd.d %[grad_weight_0], ft4, ft0, %[grad_weight_0]\n"
            "0:\n"
            : [grad_weight_0] "+fr"(grad_weight_0), [grad_bias_0] "+fr"(
                                                        grad_bias_0)
            : [running_mean_times_invstd] "fr"(running_mean_times_invstd),
              [weight_times_invstd] "fr"(weight_times_invstd),
              [invstd] "fr"(invstd), [zero] "fr"(ZERO),
              [work_mod_2] "r"(work_mod_2)
            : "ft0", "ft1", "ft2", "ft4");

        // in plain C:
        // if (is_first_iteration) {
        //     grad_bias_scratch[channel] =
        //         grad_bias_0 + grad_bias_1;
        //     grad_weight_scratch[channel] =
        //         grad_weight_0 + grad_weight_1;

        // } else {
        //     grad_bias_scratch[channel] +=
        //         grad_bias_0 + grad_bias_1;
        //     grad_weight_scratch[channel] +=
        //         grad_weight_0 + grad_weight_1;
        // }
        // invstd = *invstd_scratch;
        // weight = *weight_scratch;
        // running_mean = *running_mean_scratch;
        // grad_bias_0 = grad_bias_1 = grad_weight_0 = grad_weight_1 = 0;
        register double temp_grad_bias, temp_grad_weight;
        asm volatile(
            // interleave 0 resetting and loading between fadd latency
            // don't need to synchronize here because the integer core can't
            // issue these instructions until the previous increments have
            // happened
            "fld %[invstd],0(%[invstd_scratch])\n"
            "fld %[weight_times_invstd],0(%[weight_scratch])\n"
            "fld %[running_mean_times_invstd],0(%[running_mean_scratch])\n"
            "fadd.d %[grad_bias_0], %[grad_bias_1], %[grad_bias_0]\n"
            "fadd.d %[grad_weight_0], %[grad_weight_1], %[grad_weight_0]\n"
            "fsgnj.d %[grad_bias_1],%[ZERO],%[ZERO]\n"
            "fsgnj.d %[grad_weight_1],%[ZERO],%[ZERO]\n"
            "fsd %[grad_bias_0], 0(%[grad_bias_scratch])\n"
            "fsd %[grad_weight_0], 0(%[grad_weight_scratch])\n"
            "fsgnj.d %[grad_bias_0],%[ZERO],%[ZERO]\n"
            "fsgnj.d %[grad_weight_0],%[ZERO],%[ZERO]\n"
            : [temp_grad_bias] "+fr"(temp_grad_bias),
              [temp_grad_weight] "+fr"(temp_grad_weight),
              [grad_weight_0] "+fr"(grad_weight_0),
              [grad_weight_1] "+fr"(grad_weight_1),
              [grad_bias_0] "+fr"(grad_bias_0),
              [grad_bias_1] "+fr"(grad_bias_1),
              [running_mean_times_invstd] "=fr"(running_mean_times_invstd),
              [weight_times_invstd] "=fr"(weight_times_invstd),
              [invstd] "=fr"(invstd)
            : [ZERO] "fr"(ZERO), [invstd_scratch] "r"(invstd_scratch),
              [weight_scratch] "r"(weight_scratch),
              [running_mean_scratch] "r"(running_mean_scratch),
              [grad_bias_scratch] "r"(grad_bias_scratch),
              [grad_weight_scratch] "r"(grad_weight_scratch)
            : "ft0", "ft1", "ft2");
    } while (i < num_channels_to_process);
    // don't need to fpu_fence since last 3 instructions are inconsequential
    __builtin_ssr_barrier(SNRT_SSR_DM1);
    snrt_ssr_disable();
}

static inline void __attribute__((always_inline))
batchnorm_backward_tile_fp64_looped(
    const double* grad_ofmap_scratch,
    double*
        grad_ifmap_scratch,  // no restrict because grad_ifmap and ifmap used
    const double* ifmap_scratch, const double* running_mean_scratch,
    const double* weight_scratch, const double* invstd_scratch,
    double* grad_bias_scratch, double* grad_weight_scratch, uint32_t C,
    uint32_t work_in_tile,  // requires: > 0
    uint32_t work_mod_2,    // precompute to avoid icache branch misses
    uint32_t work_div_2_sub_1, uint32_t tile_size_in_points,
    uint32_t num_channels_to_process,  //  requires: > 0
    uint32_t channel_stride, dm_comm_t* dm_comm) {
    // access pattern: iterate over the different channels, then over
    // the different points
    // Split work over channels to maximize efficacy of frep.
    // outside loop: channels
    // inside loop: points
    uint32_t prev_work = work_in_tile;
    register uint32_t next_work_mod_2 = work_mod_2;
    // use uint32_t for the uint32_t, otherwise the compiler will insert an
    // `andi` for each uint32_t
    register uint32_t frep = work_in_tile >= 2;
    register double ZERO asm("ft9");  // can consider fcvt instead
    asm volatile("fcvt.d.w %[ZERO], zero\n"
                 : [ZERO] "=r"(ZERO)::"ft0", "ft1", "ft2");

    uint32_t buf_flag = 0;
    // consider: inlining these as well later
    const uint32_t buf_flag_offset = tile_size_in_points * C * sizeof(double);
    // resets for inputs that can be immediately offset
    const uint32_t input_channel_array_reset_dist =
        channel_stride * num_channels_to_process * sizeof(double);
    const uint32_t inner_loop_stride = C * sizeof(double);
    const uint32_t outer_loop_stride = channel_stride * sizeof(double);
    DUMP(33);
    snrt_ssr_loop_2d(
        SNRT_SSR_DM_ALL,
        work_in_tile,             // dimension of inner loop
        num_channels_to_process,  // dimension of outer loop
        inner_loop_stride,        // stride per inner loop iteration: 1 point
        outer_loop_stride);       // stride per outer loop iteration
    snrt_ssr_repeat(SNRT_SSR_DM0, 3);

    snrt_ssr_enable();

    register double grad_weight_0 = ZERO;
    register double grad_weight_1 = ZERO;
    register double grad_weight_2 = ZERO;
    register double grad_bias_0 = ZERO;
    register double grad_bias_1 = ZERO;
    register double grad_bias_2 = ZERO;
    register double invstd = *invstd_scratch;
    register double weight_times_invstd = *weight_scratch;
    register double running_mean_times_invstd = *running_mean_scratch;
    do {  // while (work_in_tile != 0)
        register volatile uint32_t i =
            0;  // updated during frep for pseudo-dual issue
        snrt_cluster_hw_barrier();
        snrt_ssr_read(SNRT_SSR_DM0, SNRT_SSR_2D, grad_ofmap_scratch);
        snrt_ssr_write(SNRT_SSR_DM1, SNRT_SSR_2D, grad_ifmap_scratch);
        snrt_ssr_read(SNRT_SSR_DM2, SNRT_SSR_2D, ifmap_scratch);
        // do 1 loop
        do {  // while (i < num_channels_to_process)
            if (frep != 0) {
                asm volatile(
                    "frep.o %[n_frep], 8, 0, 0 \n"
                    "fmsub.d ft4, ft2, %[invstd], %[running_mean_times_invstd]\n"
                    "fmsub.d ft6, ft2, %[invstd], %[running_mean_times_invstd]\n"
                    "fadd.d %[grad_bias_0], ft0, %[grad_bias_0]\n"
                    "fmul.d ft1, ft0, %[weight_times_invstd]\n"
                    "fmadd.d %[grad_weight_0], ft4, ft0, %[grad_weight_0]\n"
                    "fadd.d %[grad_bias_1], ft0, %[grad_bias_1]\n"
                    "fmul.d ft1, ft0, %[weight_times_invstd]\n"
                    "fmadd.d %[grad_weight_1], ft6, ft0, %[grad_weight_1]\n"
                    : [grad_weight_0] "+fr"(grad_weight_0),
                      [grad_weight_1] "+fr"(grad_weight_1),
                      [grad_bias_0] "+fr"(grad_bias_0),
                      [grad_bias_1] "+fr"(grad_bias_1)
                    : [running_mean_times_invstd] "fr"(
                          running_mean_times_invstd),
                      [weight_times_invstd] "fr"(weight_times_invstd),
                      [invstd] "fr"(invstd), [zero] "fr"(ZERO),
                      [n_frep] "r"(
                          work_div_2_sub_1)  // we repeat n_frep+1 times
                    : "ft0", "ft1", "ft2", "ft3", "ft4", "ft5", "ft6");
            }

            register uint32_t channel_stride_in_bytes;
            asm volatile(
                "slli %[channel_stride_in_bytes], %[channel_stride], 3\n"  // log_2(sizeof(double))
                "beqz %[i], 1f\n"
                "add %[grad_bias_scratch], %[grad_bias_scratch], %[channel_stride_in_bytes]\n"
                "add %[grad_weight_scratch], %[grad_weight_scratch], %[channel_stride_in_bytes]\n"
                "1:\n"
                "addi %[i], %[i], 1\n"
                "add %[invstd_scratch], %[invstd_scratch], %[channel_stride_in_bytes]\n"
                "add %[weight_scratch], %[weight_scratch],%[channel_stride_in_bytes]\n"
                "add %[running_mean_scratch],%[running_mean_scratch],%[channel_stride_in_bytes]\n "
                : [invstd_scratch] "+r"(invstd_scratch),
                  [weight_scratch] "+r"(weight_scratch),
                  [running_mean_scratch] "+r"(running_mean_scratch),
                  [grad_bias_scratch] "+r"(grad_bias_scratch),
                  [grad_weight_scratch] "+r"(grad_weight_scratch), [i] "+&r"(i),
                  [channel_stride_in_bytes] "=r"(channel_stride_in_bytes)
                : [channel_stride] "r"(channel_stride),
                  [num_channels_to_process] "r"(num_channels_to_process)
                : "ft0", "ft1", "ft2", "memory");

            // if (is_last_channel) {
            //     invstd_scratch -= channel_stride * num_channels_to_process;
            //     running_mean_scratch -= channel_stride *
            //     num_channels_to_process; weight_scratch -= channel_stride *
            //     num_channels_to_process; buf_flag = !buf_flag;
            //     snrt_cluster_hw_barrier();
            //     work_in_tile = (dm_comm)->num_points_work_in_tile;
            //     work_mod_2 = (dm_comm)->work_mod_2;
            //     work_div_2_sub_1 = (dm_comm)->work_div_2_sub_1;
            //     frep = work_in_tile >= 3;
            //     if (prev_work != work_in_tile) {
            //         prev_work = work_in_tile;
            //         update b0 for 2d ssr
            //     }
            //     if (buf_flag) {
            //         grad_ofmap_scratch += buf_flag_offset / sizeof(double);
            //         grad_ifmap_scratch += buf_flag_offset / sizeof(double);
            //         ifmap_scratch += buf_flag_offset / sizeof(double);
            //     } else {
            //         grad_ofmap_scratch -= buf_flag_offset / sizeof(double);
            //         grad_ifmap_scratch -= buf_flag_offset / sizeof(double);
            //         ifmap_scratch -= buf_flag_offset / sizeof(double);
            //     }
            // }

            register uint32_t temp;
            asm volatile(
                "bne %[i], %[num_channels_to_process], 2f\n"
                "sub %[invstd_scratch], %[invstd_scratch], %[input_channel_array_reset_dist]\n"
                "sub %[weight_scratch], %[weight_scratch],%[input_channel_array_reset_dist]\n"
                "sub %[running_mean_scratch],%[running_mean_scratch],%[input_channel_array_reset_dist]\n "
                "xori %[buf_flag], %[buf_flag], 1\n"
                "csrr x0, 0x7C2\n"  // wait for dma to compute parameters
                                    // because I don't want to do math here
                "lw %[work_in_tile], %[work_in_tile_offset](%[dm_comm])\n"
                "lw %[next_work_mod_2], %[work_mod_2_offset](%[dm_comm])\n"
                "lw %[work_div_2_sub_1], %[work_div_2_sub_1_offset](%[dm_comm])\n"
                "slti %[frep], %[work_in_tile], 2\n"  // cmp frep < 2, then
                                                      // negate in next
                                                      // instruction
                "xori %[frep], %[frep], 1\n"
                "beq %[work_in_tile], %[prev_work], 4f\n"   // check if we need
                                                            // to update ssr. If
                                                            // so, just update
                                                            // the bounds
                "addi %[prev_work], %[work_in_tile], -1\n"  // a = --b0
                "scfgwi %[prev_work], %[DM_ALL] | %[REG_BOUNDS_PLUS_0]<<5\n"  // write_ssr_config
                "mul %[prev_work], %[prev_work], %[inner_loop_stride]\n"
                "sub %[prev_work], %[outer_loop_stride], %[prev_work]\n"
                "scfgwi %[prev_work], %[DM_ALL] | %[REG_STRIDES_PLUS_1]<<5\n"
                // first stride still the same
                // a = b0 * s0
                // a = s1 - a
                // scfgwi %[REG_STRIDES_PLUS_1], %[DM_ALL] | %[a]<<5\n
                "mv %[prev_work], %[work_in_tile]\n"  // now use prev_work as
                                                      // prev_work instead of a
                                                      // temporary
                "4:\n"
                "beqz %[buf_flag], 3f\n"
                // buf_flag is 1, add to the scratches
                "add %[grad_ofmap_scratch], %[grad_ofmap_scratch], %[buf_flag_offset]\n"
                "add %[grad_ifmap_scratch], %[grad_ifmap_scratch], %[buf_flag_offset]\n"
                "add %[ifmap_scratch], %[ifmap_scratch], %[buf_flag_offset]\n"
                "j 2f\n"
                "3:\n"
                // buf_flag is 0, subtract back to original
                "sub %[grad_ofmap_scratch], %[grad_ofmap_scratch], %[buf_flag_offset]\n"
                "sub %[grad_ifmap_scratch], %[grad_ifmap_scratch], %[buf_flag_offset]\n"
                "sub %[ifmap_scratch], %[ifmap_scratch], %[buf_flag_offset]\n"
                "2:\n"
                // // write ssr config if this is not the last iteration
                // "beqz %[work_in_tile], 5f\n"
                // "scfgwi %[grad_ofmap_scratch],%[DM_0] | %[REG_RPTR_2D]<<5\n"
                // "scfgwi %[grad_ifmap_scratch],%[DM_1] | %[REG_WPTR_2D]<<5\n"
                // "scfgwi %[ifmap_scratch],%[DM_2] | %[REG_RPTR_2D]<<5\n"
                // "5:\n"
                : [buf_flag] "+&r"(buf_flag),
                  [invstd_scratch] "+&r"(invstd_scratch),
                  [weight_scratch] "+&r"(weight_scratch),
                  [running_mean_scratch] "+&r"(running_mean_scratch),
                  [work_in_tile] "+&r"(work_in_tile),
                  [next_work_mod_2] "=&r"(next_work_mod_2),
                  [prev_work] "+&r"(prev_work), [frep] "+&r"(frep),
                  [work_div_2_sub_1] "+&r"(work_div_2_sub_1),
                  [grad_ofmap_scratch] "+&r"(grad_ofmap_scratch),
                  [grad_ifmap_scratch] "+&r"(grad_ifmap_scratch),
                  [ifmap_scratch] "+r"(ifmap_scratch)
                : [i] "r"(i),
                  [num_channels_to_process] "r"(num_channels_to_process),
                  [input_channel_array_reset_dist] "r"(
                      input_channel_array_reset_dist),
                  [work_in_tile_offset] "i"(
                      offsetof(dm_comm_t, num_points_work_in_tile)),
                  [work_mod_2_offset] "i"(offsetof(dm_comm_t, work_mod_2)),
                  [work_div_2_sub_1_offset] "i"(
                      offsetof(dm_comm_t, work_div_2_sub_1)),
                  [REG_BOUNDS_PLUS_0] "i"(REG_BOUNDS),
                  [REG_WPTR_2D] "i"(REG_WPTR + 2),
                  [REG_RPTR_2D] "i"(REG_RPTR + 2),
                  [DM_ALL] "i"(SNRT_SSR_DM_ALL), [DM_0] "i"(SNRT_SSR_DM0),
                  [DM_1] "i"(SNRT_SSR_DM1), [DM_2] "i"(SNRT_SSR_DM2),
                  [REG_STRIDES_PLUS_1] "i"(REG_STRIDES + 1),
                  [inner_loop_stride] "r"(inner_loop_stride),
                  [outer_loop_stride] "r"(outer_loop_stride),
                  [dm_comm] "r"(dm_comm), [buf_flag_offset] "r"(buf_flag_offset)
                : "ft0", "ft1", "ft2");

            asm volatile(
                "beqz %[work_mod_2], 0f\n"  // mod is 0
                "1:\n"
                "fmsub.d ft4, ft2, %[invstd], %[running_mean_times_invstd]\n"
                "fadd.d %[grad_bias_0], ft0, %[grad_bias_0]\n"
                "fmul.d ft1, ft0, %[weight_times_invstd]\n"
                "fmadd.d %[grad_weight_0], ft4, ft0, %[grad_weight_0]\n"
                "0:\n"
                // "mv %[work_mod_2], %[next_work_mod_2]\n"
                : [grad_weight_0] "+&fr"(grad_weight_0),
                  [grad_bias_0] "+&fr"(grad_bias_0),
                  [work_mod_2] "+r"(work_mod_2)
                : [running_mean_times_invstd] "fr"(running_mean_times_invstd),
                  [weight_times_invstd] "fr"(weight_times_invstd),
                  [invstd] "fr"(invstd), [zero] "fr"(ZERO)
                : "ft0", "ft1", "ft2", "ft4");

            // in plain C:
            // grad_bias_scratch[channel] +=
            //     grad_bias_0 + grad_bias_1;
            // grad_weight_scratch[channel] +=
            //     grad_weight_0 + grad_weight_1;
            // invstd = *invstd_scratch;
            // weight = *weight_scratch;
            // running_mean = *running_mean_scratch;
            // grad_bias_0 = grad_bias_1 = grad_weight_0 = grad_weight_1 = 0;
            register double temp_grad_bias, temp_grad_weight;
            asm volatile(
                // interleave 0 resetting and loading between fadd latency
                // don't need to synchronize here because the integer core can't
                // issue these instructions until the previous increments have
                // happened
                "fld %[temp_grad_bias], 0(%[grad_bias_scratch])\n"
                "fld %[temp_grad_weight], 0(%[grad_weight_scratch])\n"
                "fld %[invstd],0(%[invstd_scratch])\n"
                // 3 cycles of buffer above for the end of frep
                "fadd.d %[grad_bias_0], %[grad_bias_1], %[grad_bias_0]\n"
                "fadd.d %[grad_weight_0], %[grad_weight_1], %[grad_weight_0]\n"
                "fld %[weight_times_invstd],0(%[weight_scratch])\n"
                "fld %[running_mean_times_invstd],0(%[running_mean_scratch])\n"
                "fadd.d %[grad_bias_0], %[temp_grad_bias], %[grad_bias_0]\n"
                "fadd.d %[grad_weight_0], %[temp_grad_weight], %[grad_weight_0]\n"
                "fsgnj.d %[grad_bias_1],%[ZERO],%[ZERO]\n"
                "fsgnj.d %[grad_weight_1],%[ZERO],%[ZERO]\n"
                "fsd %[grad_bias_0], 0(%[grad_bias_scratch])\n"
                "fsd %[grad_weight_0], 0(%[grad_weight_scratch])\n"
                "fsgnj.d %[grad_bias_0],%[ZERO],%[ZERO]\n"
                "fsgnj.d %[grad_weight_0],%[ZERO],%[ZERO]\n"
                : [temp_grad_bias] "+fr"(temp_grad_bias),
                  [temp_grad_weight] "+fr"(temp_grad_weight),
                  [grad_weight_0] "+fr"(grad_weight_0),
                  [grad_weight_1] "+fr"(grad_weight_1),
                  [grad_bias_0] "+fr"(grad_bias_0),
                  [grad_bias_1] "+fr"(grad_bias_1),
                  [running_mean_times_invstd] "=fr"(running_mean_times_invstd),
                  [weight_times_invstd] "=fr"(weight_times_invstd),
                  [invstd] "=fr"(invstd)
                : [ZERO] "fr"(ZERO), [invstd_scratch] "r"(invstd_scratch),
                  [weight_scratch] "r"(weight_scratch),
                  [running_mean_scratch] "r"(running_mean_scratch),
                  [grad_bias_scratch] "r"(grad_bias_scratch),
                  [grad_weight_scratch] "r"(grad_weight_scratch)
                : "ft0", "ft1", "ft2");
        } while (i < num_channels_to_process);
        // don't need to fpu_fence since last 3 instructions are inconsequential
        // snrt_ssr_disable();
        // notify that computations for this tile are done
        work_mod_2 = next_work_mod_2;
        grad_weight_scratch -= channel_stride * (num_channels_to_process - 1);
        grad_bias_scratch -= channel_stride * (num_channels_to_process - 1);
        __builtin_ssr_barrier(SNRT_SSR_DM1);
    } while (work_in_tile != 0);
    // // notify last tile done
    snrt_ssr_disable();
    snrt_cluster_hw_barrier();
}

static inline void __attribute__((always_inline))
batchnorm_backward_fp32_no_loop(
    const v2s* grad_ofmap_scratch,
    v2s* grad_ifmap_scratch,  // no restrict because grad_ifmap and ifmap used
    const v2s* ifmap_scratch, const v2s* running_mean_scratch,
    const v2s* weight_scratch, const v2s* invstd_scratch,
    v2s* grad_bias_scratch, v2s* grad_weight_scratch,
    uint32_t num_bytes_per_point,
    uint32_t num_points_work_for_core,  // requires: > 0
    uint32_t work_mod_2,  // precompute to avoid icache branch misses
    uint32_t num_doubles_to_process,  //  requires: > 0
    uint32_t channel_stride) {
    // access pattern: iterate over the different channels, then over
    // the different points
    // Split work over channels to maximize efficacy of frep.
    // outside loop: channels
    // inside loop: points
    snrt_ssr_loop_2d(
        SNRT_SSR_DM_ALL,
        num_points_work_for_core,  // dimension of inner loop
        num_doubles_to_process,    // dimension of outer loop
        num_bytes_per_point,       // stride per inner loop iteration: 1 point
        channel_stride * sizeof(double));  // stride per outer loop iteration
    snrt_ssr_repeat(SNRT_SSR_DM0, 3);

    // thought: how to minimize # flops?
    // dy is used for: grad_bias: grad_bias[C] += dy
    //                 grad_ifmap: grad_ifmap[C] =
    //                    (dy * invstd[C] * weight[C])
    //                 grad_weight: grad_weight[C] +=
    //                    (dy * (x[i,C]-running_mean[C]) * invstd[C])
    // for grad_bias: vfadd is sufficient (grad_bias <- dy + grad_bias)
    // for grad_ifmap: vfmul is sufficient (grad_ifmap <- dy * (invstd*weight))
    // for grad_weight: previously i did an fmsub. but there is no vfmsub right
    // now.
    //              Intermediate steps harder though:
    //              (dy * (x[i,C]-running_mean[C]) * invstd[C])
    //              = (dy * (x[i,C]*invstd[C]-(running_mean[C] * invstd[C])))
    // Option 1: sub x-mu, mul (x-mu)*invstd, mul by dy. 3 instr
    // Option 2: mul invstd*dy, sub (x-mu), mul previous two results. 3 instr.
    //   Option 2 is better because we can do the first 2 in parallel without
    //   dependencies
    // Conclusion: I think you have to do 3 instructions without fmadd/fmsub

    uint32_t frep = num_points_work_for_core >= 2;
    uint32_t work_div_2_sub_1 = num_points_work_for_core / 2 -
                                1;  // can underflow, but then frep won't happen
    register volatile uint32_t i =
        0;                         // updated during frep for pseudo-dual issue
    register v2s ZERO asm("ft9");  // can consider fcvt instead
    asm volatile("fcvt.d.w %[ZERO], zero\n"  // vfcvt.s.x raises exception
                                             // despite smallfloat spec
                 : [ZERO] "=fr"(ZERO.f64)::"ft0", "ft1", "ft2");
    register v2s grad_weight_0 = ZERO;
    register v2s grad_weight_1 = ZERO;
    register v2s grad_bias_0 = ZERO;
    register v2s grad_bias_1 = ZERO;
    register v2s invstd;
    invstd.f64 = invstd_scratch->f64;
    snrt_ssr_read(SNRT_SSR_DM0, SNRT_SSR_2D, grad_ofmap_scratch);
    snrt_ssr_write(SNRT_SSR_DM1, SNRT_SSR_2D, grad_ifmap_scratch);
    snrt_ssr_read(SNRT_SSR_DM2, SNRT_SSR_2D, ifmap_scratch);
    snrt_ssr_enable();
    register v2s weight_times_invstd;
    weight_times_invstd.f64 = weight_scratch->f64;
    register v2s running_mean;
    running_mean.f64 = running_mean_scratch->f64;
    // do 1 loop
    do {  // while (i < num_channels_to_process)

        if (frep) {
            asm volatile(
                "frep.o %[n_frep], 10, 0, 0 \n"
                // for grad_ifmap: x - running_mean
                "vfsub.s ft3, ft2, %[running_mean]\n"
                "vfsub.s ft5, ft2, %[running_mean]\n"
                // for grad_ifmap: dy * invstd
                "vfmul.s ft4, %[invstd], ft0\n"
                "vfadd.s %[grad_bias_0], ft0, %[grad_bias_0]\n"
                "vfmul.s ft1, %[weight_times_invstd], ft0\n"
                "vfmul.s ft6, %[invstd], ft0\n"
                "vfadd.s %[grad_bias_1], ft0, %[grad_bias_1]\n"
                "vfmul.s ft1, %[weight_times_invstd], ft0\n"
                // for grad_ifmap: (x - running_mean) * (dy * invstd)
                "vfmac.s %[grad_weight_0], ft3, ft4\n"
                "vfmac.s %[grad_weight_1], ft5, ft6\n"
                // use .f64 instead of .vec because .vec causes everything to be
                // fld/fsd each asm statement
                : [grad_weight_0] "+fr"(grad_weight_0.f64),
                  [grad_weight_1] "+fr"(grad_weight_1.f64),
                  [grad_bias_0] "+fr"(grad_bias_0.f64),
                  [grad_bias_1] "+fr"(grad_bias_1.f64)
                : [running_mean] "fr"(running_mean.f64),
                  [weight_times_invstd] "fr"(weight_times_invstd.f64),
                  [invstd] "fr"(invstd.f64), [zero] "fr"(ZERO.f64),
                  [n_frep] "r"(work_div_2_sub_1)  // we repeat n_frep+1 times
                : "ft0", "ft1", "ft2", "ft3", "ft4", "ft5", "ft6");
        }

        register uint32_t channel_stride_in_bytes;
        asm volatile(
            "slli %[channel_stride_in_bytes], %[channel_stride], 3\n"  // log_2(sizeof(double))
            "beqz %[i], 1f\n"
            "add %[grad_bias_scratch], %[grad_bias_scratch],%[channel_stride_in_bytes]\n"
            "add %[grad_weight_scratch], %[grad_weight_scratch], %[channel_stride_in_bytes]\n"
            "1:\n"
            "addi %[i], %[i], 1\n"
            "beq %[num_doubles_to_process], %[i], 2f\n"  // shortcut when only
                                                         // 1 double to process
            "add %[invstd_scratch], %[invstd_scratch], %[channel_stride_in_bytes]\n"
            "add %[weight_scratch], %[weight_scratch],%[channel_stride_in_bytes]\n"
            "add %[running_mean_scratch],%[running_mean_scratch],%[channel_stride_in_bytes]\n"
            "2:\n"
            : [invstd_scratch] "+r"(invstd_scratch),
              [weight_scratch] "+r"(weight_scratch),
              [running_mean_scratch] "+r"(running_mean_scratch),
              [grad_bias_scratch] "+r"(grad_bias_scratch),
              [grad_weight_scratch] "+r"(grad_weight_scratch), [i] "+r"(i),
              [channel_stride_in_bytes] "=r"(channel_stride_in_bytes)
            : [channel_stride] "r"(channel_stride),
              [num_doubles_to_process] "r"(num_doubles_to_process)
            : "ft0", "ft1", "ft2");

        asm volatile(
            "beqz %[work_mod_2], 0f\n"  // mod is 0
            "1:\n"
            // for grad_ifmap: x - running_mean
            "vfsub.s ft3, ft2, %[running_mean]\n"
            // for grad_ifmap: dy * invstd
            "vfmul.s ft4, %[invstd], ft0\n"
            "vfadd.s %[grad_bias_0], ft0, %[grad_bias_0]\n"
            "vfmul.s ft1, %[weight_times_invstd], ft0\n"
            // for grad_ifmap: (x - running_mean) * (dy * invstd)
            "vfmac.s %[grad_weight_0], ft3, ft4\n"
            "0:\n"
            : [grad_weight_0] "+fr"(grad_weight_0.f64), [grad_bias_0] "+fr"(
                                                            grad_bias_0.f64)
            : [running_mean] "fr"(running_mean.f64),
              [weight_times_invstd] "fr"(weight_times_invstd.f64),
              [invstd] "fr"(invstd.f64), [zero] "fr"(ZERO.f64),
              [work_mod_2] "r"(work_mod_2)
            : "ft0", "ft1", "ft2", "ft3", "ft4");

        // in plain C:
        // if (is_first_iteration) {
        //     grad_bias_scratch[channel] =
        //         grad_bias_0 + grad_bias_1;
        //     grad_weight_scratch[channel] =
        //         grad_weight_0 + grad_weight_1;

        // } else {
        //     grad_bias_scratch[channel] +=
        //         grad_bias_0 + grad_bias_1;
        //     grad_weight_scratch[channel] +=
        //         grad_weight_0 + grad_weight_1;
        // }
        // invstd = *invstd_scratch;
        // weight = *weight_scratch;
        // running_mean = *running_mean_scratch;
        // grad_bias_0 = grad_bias_1 = grad_weight_0 = grad_weight_1 = 0;
        asm volatile(
            // interleave 0 resetting and loading between fadd latency
            // don't need to synchronize here because the integer core can't
            // issue these instructions until the previous increments have
            // happened
            "fld %[invstd],0(%[invstd_scratch])\n"
            "fld %[weight_times_invstd],0(%[weight_scratch])\n"
            "fld %[running_mean],0(%[running_mean_scratch])\n"
            "vfadd.s %[grad_bias_0], %[grad_bias_1], %[grad_bias_0]\n"
            "vfadd.s %[grad_weight_0], %[grad_weight_1], %[grad_weight_0]\n"
            "vfsgnj.s %[grad_bias_1],%[ZERO],%[ZERO]\n"
            "vfsgnj.s %[grad_weight_1],%[ZERO],%[ZERO]\n"
            "fsd %[grad_bias_0], 0(%[grad_bias_scratch])\n"
            "fsd %[grad_weight_0], 0(%[grad_weight_scratch])\n"
            "vfsgnj.s %[grad_bias_0],%[ZERO],%[ZERO]\n"
            "vfsgnj.s %[grad_weight_0],%[ZERO],%[ZERO]\n"
            : [grad_weight_0] "+fr"(grad_weight_0.f64),
              [grad_weight_1] "+fr"(grad_weight_1.f64),
              [grad_bias_0] "+fr"(grad_bias_0.f64),
              [grad_bias_1] "+fr"(grad_bias_1.f64),
              [running_mean] "=fr"(running_mean.f64),
              [weight_times_invstd] "=fr"(weight_times_invstd.f64),
              [invstd] "=fr"(invstd.f64)
            : [ZERO] "fr"(ZERO.f64), [invstd_scratch] "r"(invstd_scratch),
              [weight_scratch] "r"(weight_scratch),
              [running_mean_scratch] "r"(running_mean_scratch),
              [grad_bias_scratch] "r"(grad_bias_scratch),
              [grad_weight_scratch] "r"(grad_weight_scratch)
            : "ft0", "ft1", "ft2");
    } while (i < num_doubles_to_process);
    // don't need to fpu_fence since last 3 instructions are inconsequential
    __builtin_ssr_barrier(SNRT_SSR_DM1);
    snrt_ssr_disable();
}

static inline void __attribute__((always_inline))
batchnorm_backward_tile_fp32_looped(
    const v2s* grad_ofmap_scratch,
    v2s* grad_ifmap_scratch,  // no restrict because grad_ifmap and ifmap used
    const v2s* ifmap_scratch, const v2s* running_mean_scratch,
    const v2s* weight_scratch, const v2s* invstd_scratch,
    v2s* grad_bias_scratch, v2s* grad_weight_scratch,
    uint32_t num_doubles_per_aligned_point,
    uint32_t work_in_tile,  // requires: > 0
    uint32_t work_mod_2,    // precompute to avoid icache branch misses
    uint32_t work_div_2_sub_1, uint32_t tile_size_in_aligned_points,
    uint32_t num_doubles_work_for_core_per_point,  //  requires: > 0
    uint32_t channel_stride, dm_comm_t* dm_comm) {
    // access pattern: iterate over the different channels, then over
    // the different points
    // Split work over channels to maximize efficacy of frep.
    // outside loop: channels
    // inside loop: points
    uint32_t prev_work = work_in_tile;
    register uint32_t next_work_mod_2;
    register uint32_t frep = work_in_tile >= 2;
    register v2s ZERO asm("ft9");  // can consider fcvt instead
    asm volatile("fcvt.d.w %[ZERO], zero\n"
                 : [ZERO] "=fr"(ZERO.f64)::"ft0", "ft1", "ft2");

    uint32_t buf_flag = 0;
    // consider: inlining these as well later
    const uint32_t buf_flag_offset = tile_size_in_aligned_points *
                                     num_doubles_per_aligned_point *
                                     sizeof(double);
    const uint32_t input_channel_array_reset_dist =
        channel_stride * num_doubles_work_for_core_per_point * sizeof(double);
    const uint32_t inner_loop_stride =
        num_doubles_per_aligned_point * sizeof(double);
    const uint32_t outer_loop_stride = channel_stride * sizeof(double);

    DUMP(33);
    DUMP(num_doubles_work_for_core_per_point);
    snrt_ssr_loop_2d(
        SNRT_SSR_DM_ALL,
        work_in_tile,                         // dimension of inner loop
        num_doubles_work_for_core_per_point,  // dimension of outer loop
        inner_loop_stride,   // stride per inner loop iteration: 1 point
        outer_loop_stride);  // stride per outer loop iteration
    snrt_ssr_repeat(SNRT_SSR_DM0, 3);

    snrt_ssr_enable();

    register v2s grad_weight_0 = ZERO;
    register v2s grad_weight_1 = ZERO;
    register v2s grad_weight_2 = ZERO;
    register v2s grad_bias_0 = ZERO;
    register v2s grad_bias_1 = ZERO;
    register v2s grad_bias_2 = ZERO;
    register v2s invstd;
    invstd.f64 = invstd_scratch->f64;
    register v2s weight_times_invstd;
    weight_times_invstd.f64 = weight_scratch->f64;
    register v2s running_mean;
    running_mean.f64 = running_mean_scratch->f64;
    // thought: how to minimize # flops?
    // dy is used for: grad_bias: grad_bias[C] += dy
    //                 grad_ifmap: grad_ifmap[C] =
    //                    (dy * invstd[C] * weight[C])
    //                 grad_weight: grad_weight[C] +=
    //                    (dy * (x[i,C]-running_mean[C]) * invstd[C])
    // for grad_bias: vfadd is sufficient (grad_bias <- dy + grad_bias)
    // for grad_ifmap: vfmul is sufficient (grad_ifmap <- dy * (invstd*weight))
    // for grad_weight: previously i did an fmsub. but there is no vfmsub right
    // now.
    //              Intermediate steps harder though:
    //              (dy * (x[i,C]-running_mean[C]) * invstd[C])
    //              = (dy * (x[i,C]*invstd[C]-(running_mean[C] * invstd[C])))
    // Option 1: sub x-mu, mul (x-mu)*invstd, mul by dy. 3 instr
    // Option 2: mul invstd*dy, sub (x-mu), mul previous two results. 3 instr.
    //   Option 2 is better because we can do the first 2 in parallel without
    //   dependencies
    // Conclusion: I think you have to do 3 instructions without fmadd/fmsub

    do {  //
        register volatile uint32_t i =
            0;  // updated during frep for pseudo-dual issue
        snrt_cluster_hw_barrier();
        snrt_ssr_read(SNRT_SSR_DM0, SNRT_SSR_2D, grad_ofmap_scratch);
        snrt_ssr_write(SNRT_SSR_DM1, SNRT_SSR_2D, grad_ifmap_scratch);
        snrt_ssr_read(SNRT_SSR_DM2, SNRT_SSR_2D, ifmap_scratch);
        // do 1 loop
        do {  // while (i < num_channels_to_process)
            if (frep) {
                asm volatile(
                    "frep.o %[n_frep], 10, 0, 0 \n"
                    // for grad_ifmap: x - running_mean
                    "vfsub.s ft3, ft2, %[running_mean]\n"
                    "vfsub.s ft5, ft2, %[running_mean]\n"
                    // for grad_ifmap: dy * invstd
                    "vfmul.s ft4, %[invstd], ft0\n"
                    "vfadd.s %[grad_bias_0], ft0, %[grad_bias_0]\n"
                    "vfmul.s ft1, %[weight_times_invstd], ft0\n"
                    "vfmul.s ft6, %[invstd], ft0\n"
                    "vfadd.s %[grad_bias_1], ft0, %[grad_bias_1]\n"
                    "vfmul.s ft1, %[weight_times_invstd], ft0\n"
                    // for grad_ifmap: (x - running_mean) * (dy * invstd)
                    "vfmac.s %[grad_weight_0], ft3, ft4\n"
                    "vfmac.s %[grad_weight_1], ft5, ft6\n"
                    // use .f64 instead of .vec because .vec causes everything
                    // to be fld/fsd each asm statement
                    : [grad_weight_0] "+fr"(grad_weight_0.f64),
                      [grad_weight_1] "+fr"(grad_weight_1.f64),
                      [grad_bias_0] "+fr"(grad_bias_0.f64),
                      [grad_bias_1] "+fr"(grad_bias_1.f64)
                    : [running_mean] "fr"(running_mean.f64),
                      [weight_times_invstd] "fr"(weight_times_invstd.f64),
                      [invstd] "fr"(invstd.f64), [zero] "fr"(ZERO.f64),
                      [n_frep] "r"(
                          work_div_2_sub_1)  // we repeat n_frep+1 times
                    : "ft0", "ft1", "ft2", "ft3", "ft4", "ft5", "ft6");
            }

            register uint32_t channel_stride_in_bytes;
            asm volatile(
                "slli %[channel_stride_in_bytes], %[channel_stride], 3\n"  // log_2(sizeof(double))
                "beqz %[i], 1f\n"
                "add %[grad_bias_scratch], %[grad_bias_scratch],%[channel_stride_in_bytes]\n"
                "add %[grad_weight_scratch], %[grad_weight_scratch], %[channel_stride_in_bytes]\n"
                "1:\n"
                "addi %[i], %[i], 1\n"
                "add %[invstd_scratch], %[invstd_scratch], %[channel_stride_in_bytes]\n"
                "add %[weight_scratch], %[weight_scratch],%[channel_stride_in_bytes]\n"
                "add %[running_mean_scratch],%[running_mean_scratch],%[channel_stride_in_bytes]\n"
                "2:\n"
                : [invstd_scratch] "+r"(invstd_scratch),
                  [weight_scratch] "+r"(weight_scratch),
                  [running_mean_scratch] "+r"(running_mean_scratch),
                  [grad_bias_scratch] "+r"(grad_bias_scratch),
                  [grad_weight_scratch] "+r"(grad_weight_scratch), [i] "+r"(i),
                  [channel_stride_in_bytes] "=r"(channel_stride_in_bytes)
                : [channel_stride] "r"(channel_stride),
                  [num_doubles_work_for_core_per_point] "r"(
                      num_doubles_work_for_core_per_point)
                : "ft0", "ft1", "ft2");

            // if (is_last_channel) {
            //     invstd_scratch -= channel_stride * num_channels_to_process;
            //     running_mean_scratch -= channel_stride *
            //     num_channels_to_process; weight_scratch -= channel_stride *
            //     num_channels_to_process; buf_flag = !buf_flag;
            //     snrt_cluster_hw_barrier();
            //     work_in_tile = (dm_comm)->num_points_work_in_tile;
            //     work_mod_2 = (dm_comm)->work_mod_2;
            //     work_div_2_sub_1 = (dm_comm)->work_div_2_sub_1;
            //     frep = work_in_tile >= 3;
            //     if (prev_work != work_in_tile) {
            //         prev_work = work_in_tile;
            //         update b0 for 2d ssr
            //     }
            //     if (buf_flag) {
            //         grad_ofmap_scratch += buf_flag_offset / sizeof(double);
            //         grad_ifmap_scratch += buf_flag_offset / sizeof(double);
            //         ifmap_scratch += buf_flag_offset / sizeof(double);
            //     } else {
            //         grad_ofmap_scratch -= buf_flag_offset / sizeof(double);
            //         grad_ifmap_scratch -= buf_flag_offset / sizeof(double);
            //         ifmap_scratch -= buf_flag_offset / sizeof(double);
            //     }
            // }

            register uint32_t temp;
            asm volatile(
                "bne %[i], %[num_doubles_work_for_core_per_point], 2f\n"
                "sub %[invstd_scratch], %[invstd_scratch], %[input_channel_array_reset_dist]\n"
                "sub %[weight_scratch], %[weight_scratch],%[input_channel_array_reset_dist]\n"
                "sub %[running_mean_scratch],%[running_mean_scratch],%[input_channel_array_reset_dist]\n "
                "xori %[buf_flag], %[buf_flag], 1\n"
                "csrr x0, 0x7C2\n"  // wait for dma to compute parameters
                                    // because I don't want to do math here
                "lw %[work_in_tile], %[work_in_tile_offset](%[dm_comm])\n"
                "lw %[next_work_mod_2], %[work_mod_2_offset](%[dm_comm])\n"
                "lw %[work_div_2_sub_1], %[work_div_2_sub_1_offset](%[dm_comm])\n"
                "slti %[frep], %[work_in_tile], 2\n"  // cmp frep < 2, then
                                                      // negate in next
                                                      // instruction
                "xori %[frep], %[frep], 1\n"
                "beq %[work_in_tile], %[prev_work], 4f\n"   // check if we need
                                                            // to update ssr. If
                                                            // so, just update
                                                            // the bounds
                "addi %[prev_work], %[work_in_tile], -1\n"  // a = --b0
                "scfgwi %[prev_work], %[DM_ALL] | %[REG_BOUNDS_PLUS_0]<<5\n"  // write_ssr_config
                "mul %[prev_work], %[prev_work], %[inner_loop_stride]\n"
                "sub %[prev_work], %[outer_loop_stride], %[prev_work]\n"
                "scfgwi %[prev_work], %[DM_ALL] | %[REG_STRIDES_PLUS_1]<<5\n"
                // first stride still the same
                // a = b0 * s0
                // a = s1 - a
                // scfgwi %[REG_STRIDES_PLUS_1], %[DM_ALL] | %[a]<<5\n
                "mv %[prev_work], %[work_in_tile]\n"  // now use prev_work as
                                                      // prev_work instead of a
                                                      // temporary
                "4:\n"
                "beqz %[buf_flag], 3f\n"
                // buf_flag is 1, add to the scratches
                "add %[grad_ofmap_scratch], %[grad_ofmap_scratch], %[buf_flag_offset]\n"
                "add %[grad_ifmap_scratch], %[grad_ifmap_scratch], %[buf_flag_offset]\n"
                "add %[ifmap_scratch], %[ifmap_scratch], %[buf_flag_offset]\n"
                "j 2f\n"
                "3:\n"
                // buf_flag is 0, subtract back to original
                "sub %[grad_ofmap_scratch], %[grad_ofmap_scratch], %[buf_flag_offset]\n"
                "sub %[grad_ifmap_scratch], %[grad_ifmap_scratch], %[buf_flag_offset]\n"
                "sub %[ifmap_scratch], %[ifmap_scratch], %[buf_flag_offset]\n"
                "2:\n"
                // // write ssr config if this is not the last iteration
                // "beqz %[work_in_tile], 5f\n"
                // "scfgwi %[grad_ofmap_scratch],%[DM_0] | %[REG_RPTR_2D]<<5\n"
                // "scfgwi %[grad_ifmap_scratch],%[DM_1] | %[REG_WPTR_2D]<<5\n"
                // "scfgwi %[ifmap_scratch],%[DM_2] | %[REG_RPTR_2D]<<5\n"
                // "5:\n"
                : [buf_flag] "+r"(buf_flag),
                  [invstd_scratch] "+r"(invstd_scratch),
                  [weight_scratch] "+r"(weight_scratch),
                  [running_mean_scratch] "+r"(running_mean_scratch),
                  [work_in_tile] "+r"(work_in_tile),
                  [next_work_mod_2] "=r"(next_work_mod_2),
                  [prev_work] "+r"(prev_work), [frep] "+r"(frep),
                  [work_div_2_sub_1] "+r"(work_div_2_sub_1),
                  [grad_ofmap_scratch] "+r"(grad_ofmap_scratch),
                  [grad_ifmap_scratch] "+r"(grad_ifmap_scratch),
                  [ifmap_scratch] "+r"(ifmap_scratch)
                : [i] "r"(i),
                  [num_doubles_work_for_core_per_point] "r"(
                      num_doubles_work_for_core_per_point),
                  [input_channel_array_reset_dist] "r"(
                      input_channel_array_reset_dist),
                  [work_in_tile_offset] "i"(
                      offsetof(dm_comm_t, num_points_work_in_tile)),
                  [work_mod_2_offset] "i"(offsetof(dm_comm_t, work_mod_2)),
                  [work_div_2_sub_1_offset] "i"(
                      offsetof(dm_comm_t, work_div_2_sub_1)),
                  [REG_BOUNDS_PLUS_0] "i"(REG_BOUNDS),
                  [REG_WPTR_2D] "i"(REG_WPTR + 2),
                  [REG_RPTR_2D] "i"(REG_RPTR + 2),
                  [DM_ALL] "i"(SNRT_SSR_DM_ALL), [DM_0] "i"(SNRT_SSR_DM0),
                  [DM_1] "i"(SNRT_SSR_DM1), [DM_2] "i"(SNRT_SSR_DM2),
                  [REG_STRIDES_PLUS_1] "i"(REG_STRIDES + 1),
                  [inner_loop_stride] "r"(inner_loop_stride),
                  [outer_loop_stride] "r"(outer_loop_stride),
                  [dm_comm] "r"(dm_comm), [buf_flag_offset] "r"(buf_flag_offset)
                : "ft0", "ft1", "ft2", "x0", "memory");

            asm volatile(
                "beqz %[work_mod_2], 0f\n"  // mod is 0
                "1:\n"
                // for grad_ifmap: x - running_mean
                "vfsub.s ft3, ft2, %[running_mean]\n"
                // for grad_ifmap: dy * invstd
                "vfmul.s ft4, %[invstd], ft0\n"
                "vfadd.s %[grad_bias_0], ft0, %[grad_bias_0]\n"
                "vfmul.s ft1, %[weight_times_invstd], ft0\n"
                // for grad_ifmap: (x - running_mean) * (dy * invstd)
                "vfmac.s %[grad_weight_0], ft3, ft4\n"
                "0:\n"
                : [grad_weight_0] "+fr"(grad_weight_0.f64), [grad_bias_0] "+fr"(
                                                                grad_bias_0.f64)
                : [running_mean] "fr"(running_mean.f64),
                  [weight_times_invstd] "fr"(weight_times_invstd.f64),
                  [invstd] "fr"(invstd.f64), [zero] "fr"(ZERO.f64),
                  [work_mod_2] "r"(work_mod_2)
                : "ft0", "ft1", "ft2", "ft3", "ft4");

            // in plain C:
            // grad_bias_scratch[channel] +=
            //     grad_bias_0 + grad_bias_1;
            // grad_weight_scratch[channel] +=
            //     grad_weight_0 + grad_weight_1;
            // invstd = *invstd_scratch;
            // weight = *weight_scratch;
            // running_mean = *running_mean_scratch;
            // grad_bias_0 = grad_bias_1 = grad_weight_0 = grad_weight_1 = 0;
            register double temp_grad_bias, temp_grad_weight;
            asm volatile(
                "fld %[temp_grad_bias], 0(%[grad_bias_scratch])\n"
                "fld %[temp_grad_weight], 0(%[grad_weight_scratch])\n"
                "fld %[invstd],0(%[invstd_scratch])\n"
                "vfadd.s %[grad_bias_0], %[grad_bias_1], %[grad_bias_0]\n"
                "vfadd.s %[grad_weight_0], %[grad_weight_1], %[grad_weight_0]\n"
                // interleave 0 resetting and loading between fadd latency
                // don't need to synchronize here because the integer core can't
                // issue these instructions until the previous increments have
                // happened
                "fld %[weight_times_invstd],0(%[weight_scratch])\n"
                "fld %[running_mean],0(%[running_mean_scratch])\n"
                "vfadd.s %[grad_bias_0], %[temp_grad_bias], %[grad_bias_0]\n"
                "vfadd.s %[grad_weight_0], %[temp_grad_weight], %[grad_weight_0]\n"
                "vfsgnj.s %[grad_bias_1],%[ZERO],%[ZERO]\n"
                "vfsgnj.s %[grad_weight_1],%[ZERO],%[ZERO]\n"
                "fsd %[grad_bias_0], 0(%[grad_bias_scratch])\n"
                "fsd %[grad_weight_0], 0(%[grad_weight_scratch])\n"
                "vfsgnj.s %[grad_bias_0],%[ZERO],%[ZERO]\n"
                "vfsgnj.s %[grad_weight_0],%[ZERO],%[ZERO]\n"
                : [temp_grad_bias] "+fr"(temp_grad_bias),
                  [temp_grad_weight] "+fr"(temp_grad_weight),
                  [grad_weight_0] "+fr"(grad_weight_0.f64),
                  [grad_weight_1] "+fr"(grad_weight_1.f64),
                  [grad_bias_0] "+fr"(grad_bias_0.f64),
                  [grad_bias_1] "+fr"(grad_bias_1.f64),
                  [running_mean] "=fr"(running_mean.f64),
                  [weight_times_invstd] "=fr"(weight_times_invstd.f64),
                  [invstd] "=fr"(invstd.f64)
                : [ZERO] "fr"(ZERO.f64), [invstd_scratch] "r"(invstd_scratch),
                  [weight_scratch] "r"(weight_scratch),
                  [running_mean_scratch] "r"(running_mean_scratch),
                  [grad_bias_scratch] "r"(grad_bias_scratch),
                  [grad_weight_scratch] "r"(grad_weight_scratch)
                : "ft0", "ft1", "ft2");
        } while (i < num_doubles_work_for_core_per_point);
        // don't need to fpu_fence since last 3 instructions are inconsequential

        work_mod_2 = next_work_mod_2;
        grad_weight_scratch -=
            channel_stride * (num_doubles_work_for_core_per_point - 1);
        grad_bias_scratch -=
            channel_stride * (num_doubles_work_for_core_per_point - 1);
        __builtin_ssr_barrier(SNRT_SSR_DM1);
    } while (work_in_tile != 0);
    // Signal that last tile is done
    snrt_ssr_disable();
    snrt_cluster_hw_barrier();
}

static inline void __attribute__((always_inline))
batchnorm_backward_fp16_no_loop(
    const v4s* grad_ofmap_scratch,
    v4s* grad_ifmap_scratch,  // no restrict because grad_ifmap and ifmap used
    const v4s* ifmap_scratch, const v4s* running_mean_scratch,
    const v4s* weight_scratch, const v4s* invstd_scratch,
    v4s* grad_bias_scratch, v4s* grad_weight_scratch,
    uint32_t num_bytes_per_point,
    uint32_t num_points_work_for_core,  // requires: > 0
    uint32_t work_mod_2,  // precompute to avoid icache branch misses
    uint32_t num_doubles_to_process,  //  requires: > 0
    uint32_t channel_stride) {
    // access pattern: iterate over the different channels, then over
    // the different points
    // Split work over channels to maximize efficacy of frep.
    // outside loop: channels
    // inside loop: points
    snrt_ssr_loop_2d(
        SNRT_SSR_DM_ALL,
        num_points_work_for_core,  // dimension of inner loop
        num_doubles_to_process,    // dimension of outer loop
        num_bytes_per_point,       // stride per inner loop iteration: 1 point
        channel_stride * sizeof(double));  // stride per outer loop iteration
    snrt_ssr_repeat(SNRT_SSR_DM0, 3);

    // thought: how to minimize # flops?
    // dy is used for: grad_bias: grad_bias[C] += dy
    //                 grad_ifmap: grad_ifmap[C] =
    //                    (dy * invstd[C] * weight[C])
    //                 grad_weight: grad_weight[C] +=
    //                    (dy * (x[i,C]-running_mean[C]) * invstd[C])
    // for grad_bias: vfadd is sufficient (grad_bias <- dy + grad_bias)
    // for grad_ifmap: vfmul is sufficient (grad_ifmap <- dy * (invstd*weight))
    // for grad_weight: previously i did an fmsub. but there is no vfmsub right
    // now.
    //              Intermediate steps harder though:
    //              (dy * (x[i,C]-running_mean[C]) * invstd[C])
    //              = (dy * (x[i,C]*invstd[C]-(running_mean[C] * invstd[C])))
    // Option 1: sub x-mu, mul (x-mu)*invstd, mul by dy. 3 instr
    // Option 2: mul invstd*dy, sub (x-mu), mul previous two results. 3 instr.
    //   Option 2 is better because we can do the first 2 in parallel without
    //   dependencies
    // Conclusion: I think you have to do 3 instructions without fmadd/fmsub

    uint32_t frep = num_points_work_for_core >= 2;
    uint32_t work_div_2_sub_1 = num_points_work_for_core / 2 -
                                1;  // can underflow, but then frep won't happen
    register volatile uint32_t i =
        0;                         // updated during frep for pseudo-dual issue
    register v4s ZERO asm("ft9");  // can consider fcvt instead
    asm volatile("fcvt.d.w %[ZERO], zero\n"  // vfcvt.s.x raises exception
                                             // despite smallfloat spec
                 : [ZERO] "=fr"(ZERO.f64)::"ft0", "ft1", "ft2");
    register v4s grad_weight_0 = ZERO;
    register v4s grad_weight_1 = ZERO;
    register v4s grad_bias_0 = ZERO;
    register v4s grad_bias_1 = ZERO;
    register v4s invstd;
    invstd.f64 = invstd_scratch->f64;
    snrt_ssr_read(SNRT_SSR_DM0, SNRT_SSR_2D, grad_ofmap_scratch);
    snrt_ssr_write(SNRT_SSR_DM1, SNRT_SSR_2D, grad_ifmap_scratch);
    snrt_ssr_read(SNRT_SSR_DM2, SNRT_SSR_2D, ifmap_scratch);
    snrt_ssr_enable();
    register v4s weight_times_invstd;
    weight_times_invstd.f64 = weight_scratch->f64;
    register v4s running_mean;
    running_mean.f64 = running_mean_scratch->f64;
    // do 1 loop
    do {  // while (i < num_channels_to_process)
        asm volatile(
            "vfmul.h %[weight_times_invstd],%[weight_times_invstd],%[invstd]\n"
            : [weight_times_invstd] "+fr"(weight_times_invstd.f64)
            : [invstd] "fr"(invstd.f64)
            : "ft0", "ft1", "ft2");

        if (frep) {
            asm volatile(
                "frep.o %[n_frep], 10, 0, 0 \n"
                // for grad_ifmap: x - running_mean
                "vfsub.h ft3, ft2, %[running_mean]\n"
                "vfsub.h ft5, ft2, %[running_mean]\n"
                // for grad_ifmap: dy * invstd
                "vfmul.h ft4, %[invstd], ft0\n"
                "vfadd.h %[grad_bias_0], ft0, %[grad_bias_0]\n"
                "vfmul.h ft1, %[weight_times_invstd], ft0\n"
                "vfmul.h ft6, %[invstd], ft0\n"
                "vfadd.h %[grad_bias_1], ft0, %[grad_bias_1]\n"
                "vfmul.h ft1, %[weight_times_invstd], ft0\n"
                // for grad_ifmap: (x - running_mean) * (dy * invstd)
                "vfmac.h %[grad_weight_0], ft3, ft4\n"
                "vfmac.h %[grad_weight_1], ft5, ft6\n"
                // use .f64 instead of .vec because .vec causes everything to be
                // fld/fsd each asm statement
                : [grad_weight_0] "+fr"(grad_weight_0.f64),
                  [grad_weight_1] "+fr"(grad_weight_1.f64),
                  [grad_bias_0] "+fr"(grad_bias_0.f64),
                  [grad_bias_1] "+fr"(grad_bias_1.f64)
                : [running_mean] "fr"(running_mean.f64),
                  [weight_times_invstd] "fr"(weight_times_invstd.f64),
                  [invstd] "fr"(invstd.f64), [zero] "fr"(ZERO.f64),
                  [n_frep] "r"(work_div_2_sub_1)  // we repeat n_frep+1 times
                : "ft0", "ft1", "ft2", "ft3", "ft4", "ft5", "ft6");
        }

        register uint32_t channel_stride_in_bytes;
        asm volatile(
            "slli %[channel_stride_in_bytes], %[channel_stride], 3\n"  // log_2(sizeof(double))
            "beqz %[i], 1f\n"
            "add %[grad_bias_scratch], %[grad_bias_scratch],%[channel_stride_in_bytes]\n"
            "add %[grad_weight_scratch], %[grad_weight_scratch], %[channel_stride_in_bytes]\n"
            "1:\n"
            "addi %[i], %[i], 1\n"
            "beq %[num_doubles_to_process], %[i], 2f\n"  // shortcut when only
                                                         // 1 double to process
            "add %[invstd_scratch], %[invstd_scratch], %[channel_stride_in_bytes]\n"
            "add %[weight_scratch], %[weight_scratch],%[channel_stride_in_bytes]\n"
            "add %[running_mean_scratch],%[running_mean_scratch],%[channel_stride_in_bytes]\n"
            "2:\n"
            : [invstd_scratch] "+r"(invstd_scratch),
              [weight_scratch] "+r"(weight_scratch),
              [running_mean_scratch] "+r"(running_mean_scratch),
              [grad_bias_scratch] "+r"(grad_bias_scratch),
              [grad_weight_scratch] "+r"(grad_weight_scratch), [i] "+r"(i),
              [channel_stride_in_bytes] "=r"(channel_stride_in_bytes)
            : [channel_stride] "r"(channel_stride),
              [num_doubles_to_process] "r"(num_doubles_to_process)
            : "ft0", "ft1", "ft2");

        asm volatile(
            "beqz %[work_mod_2], 0f\n"  // mod is 0
            "1:\n"
            // for grad_ifmap: x - running_mean
            "vfsub.h ft3, ft2, %[running_mean]\n"
            // for grad_ifmap: dy * invstd
            "vfmul.h ft4, %[invstd], ft0\n"
            "vfadd.h %[grad_bias_0], ft0, %[grad_bias_0]\n"
            "vfmul.h ft1, %[weight_times_invstd], ft0\n"
            // for grad_ifmap: (x - running_mean) * (dy * invstd)
            "vfmac.h %[grad_weight_0], ft3, ft4\n"
            "0:\n"
            : [grad_weight_0] "+fr"(grad_weight_0.f64), [grad_bias_0] "+fr"(
                                                            grad_bias_0.f64)
            : [running_mean] "fr"(running_mean.f64),
              [weight_times_invstd] "fr"(weight_times_invstd.f64),
              [invstd] "fr"(invstd.f64), [zero] "fr"(ZERO.f64),
              [work_mod_2] "r"(work_mod_2)
            : "ft0", "ft1", "ft2", "ft3", "ft4");

        // in plain C:
        // if (is_first_iteration) {
        //     grad_bias_scratch[channel] =
        //         grad_bias_0 + grad_bias_1;
        //     grad_weight_scratch[channel] =
        //         grad_weight_0 + grad_weight_1;

        // } else {
        //     grad_bias_scratch[channel] +=
        //         grad_bias_0 + grad_bias_1;
        //     grad_weight_scratch[channel] +=
        //         grad_weight_0 + grad_weight_1;
        // }
        // invstd = *invstd_scratch;
        // weight = *weight_scratch;
        // running_mean = *running_mean_scratch;
        // grad_bias_0 = grad_bias_1 = grad_weight_0 = grad_weight_1 = 0;
        asm volatile(
            // interleave 0 resetting and loading between fadd latency
            // don't need to synchronize here because the integer core can't
            // issue these instructions until the previous increments have
            // happened
            "fld %[invstd],0(%[invstd_scratch])\n"
            "fld %[weight_times_invstd],0(%[weight_scratch])\n"
            "vfadd.h %[grad_bias_0], %[grad_bias_1], %[grad_bias_0]\n"
            "vfadd.h %[grad_weight_0], %[grad_weight_1], %[grad_weight_0]\n"
            "fld %[running_mean],0(%[running_mean_scratch])\n"
            "vfsgnj.h %[grad_bias_1],%[ZERO],%[ZERO]\n"
            "vfsgnj.h %[grad_weight_1],%[ZERO],%[ZERO]\n"
            "fsd %[grad_bias_0], 0(%[grad_bias_scratch])\n"
            "fsd %[grad_weight_0], 0(%[grad_weight_scratch])\n"
            "vfsgnj.h %[grad_bias_0],%[ZERO],%[ZERO]\n"
            "vfsgnj.h %[grad_weight_0],%[ZERO],%[ZERO]\n"
            : [grad_weight_0] "+fr"(grad_weight_0.f64),
              [grad_weight_1] "+fr"(grad_weight_1.f64),
              [grad_bias_0] "+fr"(grad_bias_0.f64),
              [grad_bias_1] "+fr"(grad_bias_1.f64),
              [running_mean] "=fr"(running_mean.f64),
              [weight_times_invstd] "=fr"(weight_times_invstd.f64),
              [invstd] "=fr"(invstd.f64)
            : [ZERO] "fr"(ZERO.f64), [invstd_scratch] "r"(invstd_scratch),
              [weight_scratch] "r"(weight_scratch),
              [running_mean_scratch] "r"(running_mean_scratch),
              [grad_bias_scratch] "r"(grad_bias_scratch),
              [grad_weight_scratch] "r"(grad_weight_scratch)
            : "ft0", "ft1", "ft2");
    } while (i < num_doubles_to_process);
    // don't need to fpu_fence since last 3 instructions are inconsequential
    __builtin_ssr_barrier(SNRT_SSR_DM1);
    snrt_ssr_disable();
}

static inline void batchnorm_backward_dma_main_loop_fp_agnostic(
    batchnorm_backward_layer_t* l, uint32_t num_doubles_per_aligned_point,
    uint32_t num_bytes_per_packed_point, uint32_t num_bytes_per_aligned_point,
    uint32_t is_point_aligned_to_8_byte_boundary,
    uint32_t work_left,  // only present for dma
    uint32_t initial_work_in_tile, dm_comm_t* dm_comm,
    uint32_t tile_size_in_points, double* grad_ofmap_scratch,
    double* ifmap_scratch, double* grad_ifmap_scratch, uint32_t buf_flag) {
    snrt_dma_wait_all();

    // signal first iteration
    // compute cores don't have to read dm comm the first time
    snrt_cluster_hw_barrier();

    // skip the first iteration in looping
    uint32_t point_start = initial_work_in_tile;
    uint32_t work_in_tile = initial_work_in_tile;
    DUMP(work_in_tile);
    DUMP(work_left);
    uint32_t prev_point_start = 0;
    uint32_t num_points_work_in_prev_tile = initial_work_in_tile;
    uint32_t prev_prev_work_in_tile = 0;
    const uint32_t target_points_for_last_tile =
        512 / num_doubles_per_aligned_point;
    DUMP(target_points_for_last_tile);

    while (work_left > 0) {
        const uint32_t cycles_per_double = l->dtype == FP64 ? 4 : 5;
        const uint32_t bytes_per_cycle =
            is_point_aligned_to_8_byte_boundary ? 60 : 12;
        uint32_t time_left = num_points_work_in_prev_tile *
                                 num_doubles_per_aligned_point *
                                 cycles_per_double / 8 -
                             prev_prev_work_in_tile *
                                 num_bytes_per_aligned_point / bytes_per_cycle;
        // units: points
        uint32_t max_work_allowed =
            time_left * bytes_per_cycle / (2 * num_bytes_per_aligned_point);
        // need to ensure at least some progress
        max_work_allowed = max(max_work_allowed, target_points_for_last_tile);
        // now max_work_allowed is legal.
        max_work_allowed = ALIGN_UP(max_work_allowed, 2);

        max_work_allowed =
            min(max_work_allowed, min(work_left, tile_size_in_points));

        uint32_t write_out_time =
            work_in_tile * num_bytes_per_aligned_point / bytes_per_cycle;
        if (target_points_for_last_tile * 2 < work_left &&
            write_out_time > (work_left - max_work_allowed) *
                                 num_doubles_per_aligned_point *
                                 cycles_per_double) {
            max_work_allowed = work_left - target_points_for_last_tile;
        }
        work_in_tile = max_work_allowed;
        work_left -= work_in_tile;

        // update comms
        dm_comm->num_points_work_in_tile = work_in_tile;
        dm_comm->work_mod_2 = work_in_tile % 2;
        dm_comm->work_div_2_sub_1 = work_in_tile / 2 - 1;
        // comm what the next iteration will be
        // wait for potential previous grad_ifmap write out?
        snrt_dma_wait_all();

        initiate_dma_1d_or_2d(
            &grad_ofmap_scratch[tile_size_in_points *
                                num_doubles_per_aligned_point * buf_flag],
            &((char*)l->grad_ofmap)[point_start * num_bytes_per_packed_point],
            num_bytes_per_packed_point, num_bytes_per_aligned_point,
            num_bytes_per_packed_point, work_in_tile,
            is_point_aligned_to_8_byte_boundary);
        initiate_dma_1d_or_2d(
            &ifmap_scratch[tile_size_in_points * num_doubles_per_aligned_point *
                           buf_flag],
            &((char*)l->ifmap)[point_start * num_bytes_per_packed_point],
            num_bytes_per_packed_point, num_bytes_per_aligned_point,
            num_bytes_per_packed_point, work_in_tile,
            is_point_aligned_to_8_byte_boundary);

        // signal to core that current tile has information ready
        snrt_cluster_hw_barrier();
        DUMP(55);
        snrt_dma_wait_all();
        // wait for previous tile to be finished computing, signify current
        // tile inputs done loading
        snrt_cluster_hw_barrier();
        DUMP(56);

        // DUMP(prev_point_start);

        initiate_dma_1d_or_2d(
            &((char*)
                  l->grad_ifmap)[prev_point_start * num_bytes_per_packed_point],
            &grad_ifmap_scratch[tile_size_in_points *
                                num_doubles_per_aligned_point * (!buf_flag)],
            num_bytes_per_packed_point, num_bytes_per_packed_point,
            num_bytes_per_aligned_point, num_points_work_in_prev_tile,
            is_point_aligned_to_8_byte_boundary);
        // snrt_dma_start_1d(
        //     &l->grad_ifmap[prev_point_start * num_doubles_per_aligned_point],
        //     &grad_ifmap_scratch[tile_size_in_points *
        //                         num_doubles_per_aligned_point *
        //                         (!buf_flag)],  // take !buf_flag
        //                                        // dma core is one
        //                                        // iteration ahead
        //                                        // of compute core
        //     num_points_work_in_prev_tile * num_doubles_per_aligned_point *
        //         sizeof(double));
        prev_point_start = point_start;
        prev_prev_work_in_tile = num_points_work_in_prev_tile;
        num_points_work_in_prev_tile = work_in_tile;
        point_start += work_in_tile;
        buf_flag = !buf_flag;
    }
    dm_comm->num_points_work_in_tile = 0;
    dm_comm->work_mod_2 = 0;
    dm_comm->work_div_2_sub_1 = 0xdeadbeef;
    // signal last iteration that there is no more work
    snrt_cluster_hw_barrier();
    // wait for last tile to finish
    snrt_cluster_hw_barrier();

    initiate_dma_1d_or_2d(
        &((char*)l->grad_ifmap)[prev_point_start * num_bytes_per_packed_point],
        &grad_ifmap_scratch[tile_size_in_points *
                            num_doubles_per_aligned_point * (!buf_flag)],
        num_bytes_per_packed_point, num_bytes_per_packed_point,
        num_bytes_per_aligned_point, num_points_work_in_prev_tile,
        is_point_aligned_to_8_byte_boundary);
    snrt_dma_wait_all();
}

static inline void __attribute__((always_inline))
batchnorm_backward_training_fp64_no_loop_1(
    const double* grad_ofmap_scratch, const double* ifmap_scratch,
    const double* current_mean_scratch, double* sum_scratch,
    double* dotp_scratch, uint32_t C, uint32_t num_points_work_for_core_in_tile,
    uint32_t work_mod_3, uint32_t work_div_3_sub_1,
    uint32_t num_channels_to_process, uint32_t channel_stride) {
    uint32_t frep = num_points_work_for_core_in_tile >= 3;
    register volatile uint32_t i = 0;
    register double ZERO asm("ft9");  // can consider fcvt instead
    asm volatile("fcvt.d.w %[ZERO], zero\n"
                 : [ZERO] "=r"(ZERO)::"ft0", "ft1", "ft2");
    register double sum_0 = ZERO;
    register double sum_1 = ZERO;
    register double sum_2 = ZERO;
    register double dotp_0 = ZERO;
    register double dotp_1 = ZERO;
    register double dotp_2 = ZERO;
    register double current_mean = *current_mean_scratch;
    snrt_ssr_loop_2d(
        SNRT_SSR_DM_ALL,
        num_points_work_for_core_in_tile,  // dimension of inner loop
        num_channels_to_process,           // dimension of outer loop
        C * sizeof(double),  // stride per inner loop iteration: 1 point
        channel_stride * sizeof(double));  // stride per outer loop iteration
    snrt_ssr_repeat(SNRT_SSR_DM0, 2);
    snrt_ssr_read(SNRT_SSR_DM0, SNRT_SSR_2D, grad_ofmap_scratch);
    snrt_ssr_read(SNRT_SSR_DM2, SNRT_SSR_2D, ifmap_scratch);
    snrt_ssr_enable();
    do {
        if (frep) {
            asm volatile(
                "frep.o %[n_frep], 9, 0, 0 \n"
                "fsub.d ft8, ft2, %[current_mean]\n"
                "fsub.d ft6, ft2, %[current_mean]\n"
                "fsub.d ft4, ft2, %[current_mean]\n"
                "fadd.d %[sum_2], ft0, %[sum_2] \n"
                "fmadd.d %[dotp_2], ft8, ft0, %[dotp_2]\n"
                "fadd.d %[sum_1], ft0, %[sum_1] \n"
                "fmadd.d %[dotp_1], ft6, ft0, %[dotp_1]\n"
                "fadd.d %[sum_0], ft0, %[sum_0] \n"
                "fmadd.d %[dotp_0], ft4, ft0, %[dotp_0]\n"
                : [sum_0] "+fr"(sum_0), [sum_1] "+fr"(sum_1),
                  [sum_2] "+fr"(sum_2), [dotp_0] "+fr"(dotp_0),
                  [dotp_1] "+fr"(dotp_1), [dotp_2] "+fr"(dotp_2)
                : [current_mean] "fr"(current_mean), [zero] "fr"(ZERO),
                  [n_frep] "r"(work_div_3_sub_1)
                : "ft0", "ft1", "ft2", "ft4", "ft6", "ft8");
        }

        register uint32_t channel_stride_in_bytes;
        asm volatile(
            "slli %[channel_stride_in_bytes], %[channel_stride], 3\n"  // log_2(sizeof(double))
            "beqz %[i], 1f\n"
            "add %[sum_scratch], %[sum_scratch],%[channel_stride_in_bytes]\n"
            "add %[dotp_scratch], %[dotp_scratch], %[channel_stride_in_bytes]\n"
            "1:\n"
            "addi %[i], %[i], 1\n"
            "add %[current_mean_scratch], %[current_mean_scratch], %[channel_stride_in_bytes]\n"
            : [current_mean_scratch] "+r"(current_mean_scratch),
              [sum_scratch] "+r"(sum_scratch),
              [dotp_scratch] "+r"(dotp_scratch), [i] "+r"(i),
              [channel_stride_in_bytes] "=r"(channel_stride_in_bytes)
            : [channel_stride] "r"(channel_stride),
              [num_channels_to_process] "r"(num_channels_to_process)
            : "ft0", "ft1", "ft2");

        register uint32_t mod_temp;
        asm volatile(
            "beqz %[work_mod_3], 0f\n"              // mod is 0
            "andi %[mod_temp], %[work_mod_3], 1\n"  // is last bit 1? if
                                                    // yes, then mod is 1
            "bnez %[mod_temp], 1f\n"                // jump to 1 if yes
            "2:\n"
            "fsub.d ft6, ft2, %[current_mean]\n"
            "fsub.d ft4, ft2, %[current_mean]\n"
            "fadd.d %[sum_1], ft0, %[sum_1] \n"
            "fmadd.d %[dotp_1], ft6, ft0,%[dotp_1]\n"
            "fadd.d %[sum_0], ft0, %[sum_0] \n"
            "fmadd.d %[dotp_0], ft4, ft0,%[dotp_0]\n"
            "j 0f\n"
            "1:\n"
            "fsub.d ft4, ft2, %[current_mean]\n"
            "fadd.d %[sum_0], ft0, %[sum_0] \n"
            "fmadd.d %[dotp_0], ft4, ft0,%[dotp_0]\n"
            "0:\n"
            : [sum_0] "+fr"(sum_0), [sum_1] "+fr"(sum_1), [sum_2] "+fr"(sum_2),
              [dotp_0] "+fr"(dotp_0), [dotp_1] "+fr"(dotp_1),
              [dotp_2] "+fr"(dotp_2), [mod_temp] "=r"(mod_temp)
            : [current_mean] "fr"(current_mean), [zero] "fr"(ZERO),
              [work_mod_3] "r"(work_mod_3), [n_frep] "r"(work_div_3_sub_1)
            : "ft0", "ft1", "ft2", "ft3", "ft4", "ft5", "ft6");

        register double temp_sum, temp_dotp;

        asm volatile(
            "fld %[temp_sum], 0(%[sum_scratch])\n"
            "fld %[temp_dotp], 0(%[dotp_scratch])\n"
            "fld %[current_mean], 0(%[current_mean_scratch])\n"
            // 1+= 2
            "fadd.d %[sum_1], %[sum_1], %[sum_2]\n"
            "fadd.d %[dotp_1], %[dotp_1], %[dotp_2]\n"
            "fsgnj.d %[sum_2],%[ZERO],%[ZERO]\n"
            "fsgnj.d %[dotp_2],%[ZERO],%[ZERO]\n"
            // temp+=0
            "fadd.d %[temp_sum], %[temp_sum], %[sum_0]\n"
            "fadd.d %[temp_dotp], %[temp_dotp], %[dotp_0]\n"
            "fsgnj.d %[sum_0],%[ZERO],%[ZERO]\n"
            "fsgnj.d %[dotp_0],%[ZERO],%[ZERO]\n"
            // temp+=1
            "fadd.d %[temp_sum], %[sum_1], %[temp_sum]\n"
            "fadd.d %[temp_dotp], %[dotp_1], %[temp_dotp]\n"
            "fsgnj.d %[sum_1],%[ZERO],%[ZERO]\n"
            "fsgnj.d %[dotp_1],%[ZERO],%[ZERO]\n"
            "fsd %[temp_sum], 0(%[sum_scratch])\n"
            "fsd %[temp_dotp], 0(%[dotp_scratch])\n"
            : [temp_sum] "+fr"(temp_sum), [temp_dotp] "+fr"(temp_dotp),
              [sum_0] "+fr"(sum_0), [sum_1] "+fr"(sum_1), [sum_2] "+fr"(sum_2),
              [dotp_0] "+fr"(dotp_0), [dotp_1] "+fr"(dotp_1),
              [dotp_2] "+fr"(dotp_2), [current_mean] "=&fr"(current_mean)
            : [ZERO] "fr"(ZERO), [sum_scratch] "r"(sum_scratch),
              [dotp_scratch] "r"(dotp_scratch),
              [current_mean_scratch] "r"(current_mean_scratch)
            : "ft0", "ft1", "ft2");

    } while (i < num_channels_to_process);

    snrt_ssr_disable();
    snrt_ssr_repeat(SNRT_SSR_DM0, 1);
}

static inline uint32_t __attribute__((always_inline))
batchnorm_backward_training_tile_fp64_looped_1(
    const double* grad_ofmap_scratch, const double* ifmap_scratch,
    const double* current_mean_scratch, double* sum_scratch,
    double* dotp_scratch, uint32_t C,
    uint32_t work_in_tile,  // requires: > 0
    uint32_t work_mod_3,    // precompute to avoid icache branch misses
    uint32_t work_div_3_sub_1, uint32_t tile_size_in_points,
    uint32_t num_channels_to_process,  //  requires: > 0
    uint32_t channel_stride, dm_comm_t* dm_comm) {
    // access pattern: iterate over the different channels, then over
    // the different points
    // Split work over channels to maximize efficacy of frep.
    // outside loop: channels
    // inside loop: points
    uint32_t prev_work = work_in_tile;
    register uint32_t next_work_mod_3;
    register uint32_t frep = work_in_tile >= 3;
    register double ZERO asm("ft11");  // can consider fcvt instead
    asm volatile("fcvt.d.w %[ZERO], zero\n"
                 : [ZERO] "=r"(ZERO)::"ft0", "ft1", "ft2");
    uint32_t buf_flag = 0;
    // consider: inlining these as well later
    const uint32_t buf_flag_offset = tile_size_in_points * C * sizeof(double);
    const uint32_t input_channel_array_reset_dist =
        channel_stride * num_channels_to_process * sizeof(double);
    const uint32_t inner_loop_stride = C * sizeof(double);
    const uint32_t outer_loop_stride = channel_stride * sizeof(double);

    register double sum_0 = ZERO;
    register double sum_1 = ZERO;
    register double sum_2 = ZERO;
    register double dotp_0 = ZERO;
    register double dotp_1 = ZERO;
    register double dotp_2 = ZERO;
    register double current_mean = *current_mean_scratch;

    snrt_ssr_loop_2d(
        SNRT_SSR_DM_ALL,
        work_in_tile,             // dimension of inner loop
        num_channels_to_process,  // dimension of outer loop
        inner_loop_stride,        // stride per inner loop iteration: 1 point
        outer_loop_stride);       // stride per outer loop iteration
    snrt_ssr_repeat(SNRT_SSR_DM0, 2);
    snrt_ssr_enable();
    do {
        register volatile uint32_t i =
            0;  // updated during frep for pseudo-dual issue
        snrt_cluster_hw_barrier();
        snrt_ssr_read(SNRT_SSR_DM0, SNRT_SSR_2D, grad_ofmap_scratch);
        snrt_ssr_read(SNRT_SSR_DM2, SNRT_SSR_2D, ifmap_scratch);
        // do 1 loop
        do {  // while (i < num_channels_to_process)
            // Can only manual unroll 5 times since the max for frep is 16
            if (frep) {
                asm volatile(
                    "frep.o %[n_frep], 9, 0, 0 \n"
                    "fsub.d ft8, ft2, %[current_mean]\n"
                    "fsub.d ft6, ft2, %[current_mean]\n"
                    "fsub.d ft4, ft2, %[current_mean]\n"
                    "fadd.d %[sum_2], ft0, %[sum_2] \n"
                    "fmadd.d %[dotp_2], ft8, ft0, %[dotp_2]\n"
                    "fadd.d %[sum_1], ft0, %[sum_1] \n"
                    "fmadd.d %[dotp_1], ft6, ft0, %[dotp_1]\n"
                    "fadd.d %[sum_0], ft0, %[sum_0] \n"
                    "fmadd.d %[dotp_0], ft4, ft0, %[dotp_0]\n"
                    : [sum_0] "+fr"(sum_0), [sum_1] "+fr"(sum_1),
                      [sum_2] "+fr"(sum_2), [dotp_0] "+fr"(dotp_0),
                      [dotp_1] "+fr"(dotp_1), [dotp_2] "+fr"(dotp_2)
                    : [current_mean] "fr"(current_mean), [zero] "fr"(ZERO),
                      [n_frep] "r"(work_div_3_sub_1)
                    : "ft0", "ft1", "ft2", "ft4", "ft6", "ft8");
            }

            register uint32_t channel_stride_in_bytes;
            asm volatile(
                "slli %[channel_stride_in_bytes], %[channel_stride], 3\n"  // log_2(sizeof(double))
                "beqz %[i], 1f\n"
                "add %[sum_scratch], %[sum_scratch],%[channel_stride_in_bytes]\n"
                "add %[dotp_scratch], %[dotp_scratch], %[channel_stride_in_bytes]\n"
                "1:\n"
                "addi %[i], %[i], 1\n"
                "add %[current_mean_scratch], %[current_mean_scratch], %[channel_stride_in_bytes]\n"
                : [current_mean_scratch] "+r"(current_mean_scratch),
                  [sum_scratch] "+r"(sum_scratch),
                  [dotp_scratch] "+r"(dotp_scratch), [i] "+&r"(i),
                  [channel_stride_in_bytes] "=r"(channel_stride_in_bytes)
                : [channel_stride] "r"(channel_stride),
                  [num_channels_to_process] "r"(num_channels_to_process)
                : "ft0", "ft1", "ft2");

            register uint32_t temp;
            asm volatile(
                "bne %[i], %[num_channels_to_process], 2f\n"
                "sub %[current_mean_scratch], %[current_mean_scratch], %[input_channel_array_reset_dist]\n"
                "xori %[buf_flag], %[buf_flag], 1\n"
                "csrr x0, 0x7C2\n"  // wait for dma to compute parameters
                                    // because I don't want to do math here
                "lw %[work_in_tile], %[work_in_tile_offset](%[dm_comm])\n"
                "lw %[next_work_mod_3], %[work_mod_3_offset](%[dm_comm])\n"
                "lw %[work_div_3_sub_1], %[work_div_3_sub_1_offset](%[dm_comm])\n"
                "slti %[frep], %[work_in_tile], 3\n"  // cmp frep < 3, then
                                                      // negate in next
                                                      // instruction
                "xori %[frep], %[frep], 1\n"
                "beq %[work_in_tile], %[prev_work], 4f\n"   // check if we need
                                                            // to update ssr. If
                                                            // so, just update
                "addi %[prev_work], %[work_in_tile], -1\n"  // a = --b0
                "scfgwi %[prev_work], %[DM_ALL] | %[REG_BOUNDS_PLUS_0]<<5\n"  // write_ssr_config
                "mul %[prev_work], %[prev_work], %[inner_loop_stride]\n"
                "sub %[prev_work], %[outer_loop_stride], %[prev_work]\n"
                "scfgwi %[prev_work], %[DM_ALL] | %[REG_STRIDES_PLUS_1]<<5\n"
                // first stride still the same
                // a = b0 * s0
                // a = s1 - a
                // scfgwi %[REG_STRIDES_PLUS_1], %[DM_ALL] | %[a]<<5\n
                "mv %[prev_work], %[work_in_tile]\n"  // now use prev_work as
                                                      // prev_work instead of a
                                                      // temporary
                "4:\n"
                "beqz %[buf_flag], 3f\n"
                // buf_flag is 1, add to the scratches
                "add %[grad_ofmap_scratch], %[grad_ofmap_scratch], %[buf_flag_offset]\n"
                "add %[ifmap_scratch], %[ifmap_scratch], %[buf_flag_offset]\n"
                "j 2f\n"
                "3:\n"
                // buf_flag is 0, subtract back to original
                "sub %[grad_ofmap_scratch], %[grad_ofmap_scratch], %[buf_flag_offset]\n"
                "sub %[ifmap_scratch], %[ifmap_scratch], %[buf_flag_offset]\n"
                "2:\n"
                : [buf_flag] "+r"(buf_flag),
                  [current_mean_scratch] "+r"(current_mean_scratch),
                  [work_in_tile] "+r"(work_in_tile),
                  [next_work_mod_3] "=r"(next_work_mod_3),
                  [prev_work] "+r"(prev_work), [frep] "+r"(frep),
                  [work_div_3_sub_1] "+r"(work_div_3_sub_1),
                  [grad_ofmap_scratch] "+r"(grad_ofmap_scratch),
                  [ifmap_scratch] "+r"(ifmap_scratch)
                : [i] "r"(i),
                  [num_channels_to_process] "r"(num_channels_to_process),
                  [input_channel_array_reset_dist] "r"(
                      input_channel_array_reset_dist),
                  [work_in_tile_offset] "i"(
                      offsetof(dm_comm_t, num_points_work_in_tile)),
                  [work_mod_3_offset] "i"(offsetof(dm_comm_t, work_mod_3)),
                  [work_div_3_sub_1_offset] "i"(
                      offsetof(dm_comm_t, work_div_3_sub_1)),
                  [REG_BOUNDS_PLUS_0] "i"(REG_BOUNDS),
                  [DM_ALL] "i"(SNRT_SSR_DM_ALL),
                  [REG_STRIDES_PLUS_1] "i"(REG_STRIDES + 1),
                  [inner_loop_stride] "r"(inner_loop_stride),
                  [outer_loop_stride] "r"(outer_loop_stride),
                  [dm_comm] "r"(dm_comm), [buf_flag_offset] "r"(buf_flag_offset)
                : "ft0", "ft1", "ft2", "x0");

            register uint32_t mod_temp;
            asm volatile(
                "beqz %[work_mod_3], 0f\n"              // mod is 0
                "andi %[mod_temp], %[work_mod_3], 1\n"  // is last bit 1? if
                                                        // yes, then mod is 1
                "bnez %[mod_temp], 1f\n"                // jump to 1 if yes
                "2:\n"
                "fsub.d ft6, ft2, %[current_mean]\n"
                "fsub.d ft4, ft2, %[current_mean]\n"
                "fadd.d %[sum_1], ft0, %[sum_1] \n"
                "fmadd.d %[dotp_1], ft6, ft0,%[dotp_1]\n"
                "fadd.d %[sum_0], ft0, %[sum_0] \n"
                "fmadd.d %[dotp_0], ft4, ft0,%[dotp_0]\n"
                "j 0f\n"
                "1:\n"
                "fsub.d ft4, ft2, %[current_mean]\n"
                "fadd.d %[sum_0], ft0, %[sum_0] \n"
                "fmadd.d %[dotp_0], ft4, ft0,%[dotp_0]\n"
                "0:\n"
                : [sum_0] "+fr"(sum_0), [sum_1] "+fr"(sum_1),
                  [sum_2] "+fr"(sum_2), [dotp_0] "+fr"(dotp_0),
                  [dotp_1] "+fr"(dotp_1), [dotp_2] "+fr"(dotp_2),
                  [mod_temp] "=r"(mod_temp)
                : [current_mean] "fr"(current_mean), [zero] "fr"(ZERO),
                  [work_mod_3] "r"(work_mod_3), [n_frep] "r"(work_div_3_sub_1)
                : "ft0", "ft1", "ft2", "ft3", "ft4", "ft5", "ft6");

            register double temp_sum, temp_dotp;
            asm volatile(
                "fld %[temp_sum], 0(%[sum_scratch])\n"
                "fld %[temp_dotp], 0(%[dotp_scratch])\n"
                "fld %[current_mean], 0(%[current_mean_scratch])\n"
                // 1+= 2
                "fadd.d %[sum_1], %[sum_1], %[sum_2]\n"
                "fadd.d %[dotp_1], %[dotp_1], %[dotp_2]\n"
                "fsgnj.d %[sum_2],%[ZERO],%[ZERO]\n"
                "fsgnj.d %[dotp_2],%[ZERO],%[ZERO]\n"
                // temp+=0
                "fadd.d %[temp_sum], %[temp_sum], %[sum_0]\n"
                "fadd.d %[temp_dotp], %[temp_dotp], %[dotp_0]\n"
                "fsgnj.d %[sum_0],%[ZERO],%[ZERO]\n"
                "fsgnj.d %[dotp_0],%[ZERO],%[ZERO]\n"
                // temp+=1
                "fadd.d %[temp_sum], %[sum_1], %[temp_sum]\n"
                "fadd.d %[temp_dotp], %[dotp_1], %[temp_dotp]\n"
                "fsgnj.d %[sum_1],%[ZERO],%[ZERO]\n"
                "fsgnj.d %[dotp_1],%[ZERO],%[ZERO]\n"
                "fsd %[temp_sum], 0(%[sum_scratch])\n"
                "fsd %[temp_dotp], 0(%[dotp_scratch])\n"
                : [temp_sum] "+fr"(temp_sum), [temp_dotp] "+fr"(temp_dotp),
                  [sum_0] "+fr"(sum_0), [sum_1] "+fr"(sum_1),
                  [sum_2] "+fr"(sum_2), [dotp_0] "+fr"(dotp_0),
                  [dotp_1] "+fr"(dotp_1), [dotp_2] "+fr"(dotp_2),
                  [current_mean] "=&fr"(current_mean)
                : [ZERO] "fr"(ZERO), [sum_scratch] "r"(sum_scratch),
                  [dotp_scratch] "r"(dotp_scratch),
                  [current_mean_scratch] "r"(current_mean_scratch)
                : "ft0", "ft1", "ft2");
        } while (i < num_channels_to_process);
        // don't need to fpu_fence since last 3 instructions are inconsequential
        // __builtin_ssr_barrier(SNRT_SSR_DM1);
        work_mod_3 = next_work_mod_3;
        sum_scratch -= channel_stride * (num_channels_to_process - 1);
        dotp_scratch -= channel_stride * (num_channels_to_process - 1);
    } while (work_in_tile != 0);
    // notify last tile done
    snrt_ssr_disable();
    snrt_ssr_repeat(SNRT_SSR_DM0, 1);
    snrt_cluster_hw_barrier();
    return buf_flag;
}

static inline void __attribute__((always_inline))
batchnorm_backward_training_fp64_no_loop_2(
    const double* grad_ofmap_scratch, double* grad_ifmap_scratch,
    const double* ifmap_scratch, const double* weight_times_invstd_scratch,
    const double* k_scratch,
    const double* winvstd_times_meank_sub_dmean_scratch, uint32_t C,
    uint32_t num_points_work_for_core_in_tile, uint32_t work_mod_4,
    uint32_t work_div_4_sub_1, uint32_t num_channels_to_process,
    uint32_t channel_stride) {
    snrt_ssr_loop_2d(
        SNRT_SSR_DM_ALL,
        num_points_work_for_core_in_tile,  // dimension of inner loop
        num_channels_to_process,           // dimension of outer loop
        C * sizeof(double),  // stride per inner loop iteration: 1 point
        channel_stride * sizeof(double));  // stride per outer loop iteration
    uint32_t frep = num_points_work_for_core_in_tile >= 4;
    register volatile uint32_t i = 0;
    snrt_ssr_read(SNRT_SSR_DM0, SNRT_SSR_2D, ifmap_scratch);
    snrt_ssr_write(SNRT_SSR_DM1, SNRT_SSR_2D, grad_ifmap_scratch);
    snrt_ssr_read(SNRT_SSR_DM2, SNRT_SSR_2D, grad_ofmap_scratch);
    do {
        register double weight_times_invstd = *weight_times_invstd_scratch;
        register double winvstd_times_meank_sub_dmean =
            *winvstd_times_meank_sub_dmean_scratch;
        register double k = *k_scratch;
        snrt_ssr_enable();
        if (frep) {
            asm volatile(
                "frep.o %[n_frep], 8, 0, 0 \n"
                // -xk+dy
                "fnmsub.d ft3, ft0, %[k], ft2 \n"
                "fnmsub.d ft4, ft0, %[k], ft2 \n"
                "fnmsub.d ft5, ft0, %[k], ft2 \n"
                "fnmsub.d ft6, ft0, %[k], ft2 \n"
                // weight*invstd*(dy-xk)+(weight*invstd*(mean*k-grad_mean))
                "fmadd.d ft1, %[weight_times_invstd], ft3, %[winvstd_times_meank_sub_dmean]\n"
                "fmadd.d ft1, %[weight_times_invstd], ft4, %[winvstd_times_meank_sub_dmean]\n"
                "fmadd.d ft1, %[weight_times_invstd], ft5, %[winvstd_times_meank_sub_dmean]\n"
                "fmadd.d ft1, %[weight_times_invstd], ft6, %[winvstd_times_meank_sub_dmean]\n"
                :
                : [weight_times_invstd] "fr"(weight_times_invstd),
                  [winvstd_times_meank_sub_dmean] "fr"(
                      winvstd_times_meank_sub_dmean),
                  [k] "fr"(k), [n_frep] "r"(work_div_4_sub_1)
                : "ft0", "ft1", "ft2", "ft3", "ft4", "ft5", "ft6");
        }

        register uint32_t channel_stride_in_bytes;
        asm volatile(
            "slli %[channel_stride_in_bytes], %[channel_stride], 3\n"  // log_2(sizeof(double))
            "addi %[i], %[i], 1\n"
            "beq %[num_channels_to_process], %[i], 2f\n"  // shortcut when only
                                                          // 1 channel
            "add %[weight_times_invstd_scratch], %[weight_times_invstd_scratch], %[channel_stride_in_bytes]\n"
            "add %[k_scratch], %[k_scratch], %[channel_stride_in_bytes]\n"
            "add %[winvstd_times_meank_sub_dmean_scratch], %[winvstd_times_meank_sub_dmean_scratch], %[channel_stride_in_bytes]\n"
            "2:\n"
            : [weight_times_invstd_scratch] "+r"(weight_times_invstd_scratch),
              [k_scratch] "+r"(k_scratch),
              [winvstd_times_meank_sub_dmean_scratch] "+r"(
                  winvstd_times_meank_sub_dmean_scratch),
              [i] "+r"(i),
              [channel_stride_in_bytes] "=r"(channel_stride_in_bytes)
            : [channel_stride] "r"(channel_stride),
              [num_channels_to_process] "r"(num_channels_to_process)
            : "ft0", "ft1", "ft2");

        register uint32_t mod_temp;
        asm volatile(
            "beqz %[work_mod_4], 0f\n"              // mod is 0
            "andi %[mod_temp], %[work_mod_4], 1\n"  // is last bit 1? if no,
                                                    // then mod is 2
            "beqz %[mod_temp], 2f\n"                // jump to 2 if no
            "andi %[mod_temp], %[work_mod_4], 2\n"  // is last bit 1? if no,
                                                    // then mod is 1
            "beqz %[mod_temp], 1f\n"                // jump to 1 if no
            "3:\n"
            "fnmsub.d ft3, ft0, %[k], ft2 \n"
            "fnmsub.d ft4, ft0, %[k], ft2 \n"
            "fnmsub.d ft5, ft0, %[k], ft2 \n"
            "fmadd.d ft1, %[weight_times_invstd], ft3, %[winvstd_times_meank_sub_dmean]\n"
            "fmadd.d ft1, %[weight_times_invstd], ft4, %[winvstd_times_meank_sub_dmean]\n"
            "fmadd.d ft1, %[weight_times_invstd], ft5, %[winvstd_times_meank_sub_dmean]\n"
            "j 0f\n"
            "2:\n"
            "fnmsub.d ft3, ft0, %[k], ft2 \n"
            "fnmsub.d ft4, ft0, %[k], ft2 \n"
            "fmadd.d ft1, %[weight_times_invstd], ft3, %[winvstd_times_meank_sub_dmean]\n"
            "fmadd.d ft1, %[weight_times_invstd], ft4, %[winvstd_times_meank_sub_dmean]\n"
            "j 0f\n"
            "1:\n"
            "fnmsub.d ft3, ft0, %[k], ft2 \n"
            "fmadd.d ft1, %[weight_times_invstd], ft3, %[winvstd_times_meank_sub_dmean]\n"
            "0:\n"
            : [mod_temp] "=r"(mod_temp)
            : [weight_times_invstd] "fr"(weight_times_invstd),
              [winvstd_times_meank_sub_dmean] "fr"(
                  winvstd_times_meank_sub_dmean),
              [k] "fr"(k), [work_mod_4] "r"(work_mod_4)
            : "ft0", "ft1", "ft2", "ft3", "ft4", "ft5");
        snrt_ssr_disable();
    } while (i < num_channels_to_process);
    __builtin_ssr_barrier(SNRT_SSR_DM1);
}

static inline void __attribute__((always_inline))
batchnorm_backward_training_tile_fp64_looped_2(
    const double* grad_ofmap_scratch,
    double*
        grad_ifmap_scratch,  // no restrict because grad_ifmap and ifmap used
    const double* ifmap_scratch, const double* weight_times_invstd_scratch,
    const double* k_scratch,
    const double* winvstd_times_meank_sub_dmean_scratch, uint32_t buf_flag,
    uint32_t C,
    uint32_t work_in_tile,  // requires: > 0
    uint32_t work_mod_4,    // precompute to avoid icache branch misses
    uint32_t work_div_4_sub_1, uint32_t tile_size_in_points,
    uint32_t num_channels_to_process,  //  requires: > 0
    uint32_t channel_stride, dm_comm_t* dm_comm) {
    // access pattern: iterate over the different channels, then over
    // the different points
    // Split work over channels to maximize efficacy of frep.
    // outside loop: channels
    // inside loop: points
    uint32_t prev_work = work_in_tile;
    register uint32_t next_work_mod_4;
    register uint32_t frep = work_in_tile >= 4;
    register double ZERO asm("ft11");  // can consider fcvt instead
    asm volatile("fcvt.d.w %[ZERO], zero\n"
                 : [ZERO] "=r"(ZERO)::"ft0", "ft1", "ft2");

    // consider: inlining these as well later
    const uint32_t buf_flag_offset = tile_size_in_points * C * sizeof(double);
    const uint32_t input_channel_array_reset_dist =
        channel_stride * num_channels_to_process * sizeof(double);
    const uint32_t inner_loop_stride = C * sizeof(double);
    const uint32_t outer_loop_stride = channel_stride * sizeof(double);
    snrt_ssr_loop_2d(
        SNRT_SSR_DM_ALL,
        work_in_tile,             // dimension of inner loop
        num_channels_to_process,  // dimension of outer loop
        inner_loop_stride,        // stride per inner loop iteration: 1 point
        outer_loop_stride);       // stride per outer loop iteration
    snrt_ssr_enable();
    
    if (buf_flag) {
        ifmap_scratch += tile_size_in_points * C;
        grad_ifmap_scratch += tile_size_in_points * C;
        grad_ofmap_scratch += tile_size_in_points * C;
    }

    do {
        register volatile uint32_t i =
            0;  // updated during frep for pseudo-dual issue
        snrt_cluster_hw_barrier();
        snrt_ssr_read(SNRT_SSR_DM0, SNRT_SSR_2D, ifmap_scratch);
        snrt_ssr_write(SNRT_SSR_DM1, SNRT_SSR_2D, grad_ifmap_scratch);
        snrt_ssr_read(SNRT_SSR_DM2, SNRT_SSR_2D, grad_ofmap_scratch);
        // do 1 loop
        do {  // while (i < num_channels_to_process)
            register double weight_times_invstd = *weight_times_invstd_scratch;
            register double winvstd_times_meank_sub_dmean =
                *winvstd_times_meank_sub_dmean_scratch;
            register double k = *k_scratch;
            asm volatile(
                "frep.o %[n_frep], 8, 0, 0 \n"
                // -xk+dy
                "fnmsub.d ft3, ft0, %[k], ft2 \n"
                "fnmsub.d ft4, ft0, %[k], ft2 \n"
                "fnmsub.d ft5, ft0, %[k], ft2 \n"
                "fnmsub.d ft6, ft0, %[k], ft2 \n"
                // weight*invstd*(dy-xk)+(weight*invstd*(mean*k-grad_mean))
                "fmadd.d ft1, %[weight_times_invstd], ft3, %[winvstd_times_meank_sub_dmean]\n"
                "fmadd.d ft1, %[weight_times_invstd], ft4, %[winvstd_times_meank_sub_dmean]\n"
                "fmadd.d ft1, %[weight_times_invstd], ft5, %[winvstd_times_meank_sub_dmean]\n"
                "fmadd.d ft1, %[weight_times_invstd], ft6, %[winvstd_times_meank_sub_dmean]\n"
                :
                : [weight_times_invstd] "fr"(weight_times_invstd),
                  [winvstd_times_meank_sub_dmean] "fr"(
                      winvstd_times_meank_sub_dmean),
                  [k] "fr"(k), [n_frep] "r"(work_div_4_sub_1)
                : "ft0", "ft1", "ft2", "ft3", "ft4", "ft5", "ft6");

            register uint32_t channel_stride_in_bytes;
            asm volatile(
                "slli %[channel_stride_in_bytes], %[channel_stride], 3\n"  // log_2(sizeof(double))
                "addi %[i], %[i], 1\n"
                "add %[weight_times_invstd_scratch], %[weight_times_invstd_scratch], %[channel_stride_in_bytes]\n"
                "add %[k_scratch], %[k_scratch], %[channel_stride_in_bytes]\n"
                "add %[winvstd_times_meank_sub_dmean_scratch], %[winvstd_times_meank_sub_dmean_scratch], %[channel_stride_in_bytes]\n"
                : [weight_times_invstd_scratch] "+r"(
                      weight_times_invstd_scratch),
                  [k_scratch] "+r"(k_scratch),
                  [winvstd_times_meank_sub_dmean_scratch] "+r"(
                      winvstd_times_meank_sub_dmean_scratch),
                  [i] "+r"(i),
                  [channel_stride_in_bytes] "=r"(channel_stride_in_bytes)
                : [channel_stride] "r"(channel_stride),
                  [num_channels_to_process] "r"(num_channels_to_process)
                : "ft0", "ft1", "ft2");

            register uint32_t temp;
            asm volatile(
                "bne %[i], %[num_channels_to_process], 2f\n"
                // extra check here for channels == 1. THen don't sub
                "sub %[weight_times_invstd_scratch], %[weight_times_invstd_scratch], %[input_channel_array_reset_dist]\n"
                "sub %[k_scratch], %[k_scratch], %[input_channel_array_reset_dist]\n"
                "sub %[winvstd_times_meank_sub_dmean_scratch], %[winvstd_times_meank_sub_dmean_scratch], %[input_channel_array_reset_dist]\n"
                "xori %[buf_flag], %[buf_flag], 1\n"
                "csrr x0, 0x7C2\n"  // wait for dma to compute parameters
                                    // because I don't want to do math here
                "lw %[work_in_tile], %[work_in_tile_offset](%[dm_comm])\n"
                "lw %[next_work_mod_4], %[work_mod_4_offset](%[dm_comm])\n"
                "lw %[work_div_4_sub_1], %[work_div_4_sub_1_offset](%[dm_comm])\n"
                "slti %[frep], %[work_in_tile], 4\n"  // cmp frep < 4, then
                                                      // negate in next
                                                      // instruction
                "xori %[frep], %[frep], 1\n"
                "beq %[work_in_tile], %[prev_work], 4f\n"   // check if we need
                                                            // to update ssr. If
                                                            // so, just update
                                                            // the bounds
                "addi %[prev_work], %[work_in_tile], -1\n"  // a = --b0
                "scfgwi %[prev_work], %[DM_ALL] | %[REG_BOUNDS_PLUS_0]<<5\n"  // write_ssr_config
                "mul %[prev_work], %[prev_work], %[inner_loop_stride]\n"
                "sub %[prev_work], %[outer_loop_stride], %[prev_work]\n"
                "scfgwi %[prev_work], %[DM_ALL] | %[REG_STRIDES_PLUS_1]<<5\n"
                // first stride still the same
                // a = b0 * s0
                // a = s1 - a
                // scfgwi %[REG_STRIDES_PLUS_1], %[DM_ALL] | %[a]<<5\n
                "mv %[prev_work], %[work_in_tile]\n"  // now use prev_work as
                                                      // prev_work instead of a
                                                      // temporary
                "4:\n"
                "beqz %[buf_flag], 3f\n"
                // buf_flag is 1, add to the scratches
                "add %[grad_ofmap_scratch], %[grad_ofmap_scratch], %[buf_flag_offset]\n"
                "add %[grad_ifmap_scratch], %[grad_ifmap_scratch], %[buf_flag_offset]\n"
                "add %[ifmap_scratch], %[ifmap_scratch], %[buf_flag_offset]\n"
                "j 2f\n"
                "3:\n"
                // buf_flag is 0, subtract back to original
                "sub %[grad_ofmap_scratch], %[grad_ofmap_scratch], %[buf_flag_offset]\n"
                "sub %[grad_ifmap_scratch], %[grad_ifmap_scratch], %[buf_flag_offset]\n"
                "sub %[ifmap_scratch], %[ifmap_scratch], %[buf_flag_offset]\n"
                "2:\n"
                : [buf_flag] "+r"(buf_flag),
                  [weight_times_invstd_scratch] "+r"(
                      weight_times_invstd_scratch),
                  [k_scratch] "+r"(k_scratch),
                  [winvstd_times_meank_sub_dmean_scratch] "+r"(
                      winvstd_times_meank_sub_dmean_scratch),
                  [work_in_tile] "+r"(work_in_tile),
                  [next_work_mod_4] "=r"(next_work_mod_4),
                  [prev_work] "+r"(prev_work), [frep] "+r"(frep),
                  [work_div_4_sub_1] "+r"(work_div_4_sub_1),
                  [grad_ofmap_scratch] "+r"(grad_ofmap_scratch),
                  [grad_ifmap_scratch] "+r"(grad_ifmap_scratch),
                  [ifmap_scratch] "+r"(ifmap_scratch)
                : [i] "r"(i),
                  [num_channels_to_process] "r"(num_channels_to_process),
                  [input_channel_array_reset_dist] "r"(
                      input_channel_array_reset_dist),
                  [work_in_tile_offset] "i"(
                      offsetof(dm_comm_t, num_points_work_in_tile)),
                  [work_mod_4_offset] "i"(offsetof(dm_comm_t, work_mod_4)),
                  [work_div_4_sub_1_offset] "i"(
                      offsetof(dm_comm_t, work_div_4_sub_1)),
                  [REG_BOUNDS_PLUS_0] "i"(REG_BOUNDS),
                  [DM_ALL] "i"(SNRT_SSR_DM_ALL),
                  [REG_STRIDES_PLUS_1] "i"(REG_STRIDES + 1),
                  [inner_loop_stride] "r"(inner_loop_stride),
                  [outer_loop_stride] "r"(outer_loop_stride),
                  [dm_comm] "r"(dm_comm), [buf_flag_offset] "r"(buf_flag_offset)
                : "ft0", "ft1", "ft2", "x0", "memory");

            register uint32_t mod_temp;
            asm volatile(
                "beqz %[work_mod_4], 0f\n"              // mod is 0
                "andi %[mod_temp], %[work_mod_4], 1\n"  // is last bit 1? if no,
                                                        // then mod is 2
                "beqz %[mod_temp], 2f\n"                // jump to 2 if no
                "andi %[mod_temp], %[work_mod_4], 2\n"  // is last bit 1? if no,
                                                        // then mod is 1
                "beqz %[mod_temp], 1f\n"                // jump to 1 if no
                "3:\n"
                "fnmsub.d ft3, ft0, %[k], ft2 \n"
                "fnmsub.d ft4, ft0, %[k], ft2 \n"
                "fnmsub.d ft5, ft0, %[k], ft2 \n"
                "fmadd.d ft1, %[weight_times_invstd], ft3, %[winvstd_times_meank_sub_dmean]\n"
                "fmadd.d ft1, %[weight_times_invstd], ft4, %[winvstd_times_meank_sub_dmean]\n"
                "fmadd.d ft1, %[weight_times_invstd], ft5, %[winvstd_times_meank_sub_dmean]\n"
                "j 0f\n"
                "2:\n"
                "fnmsub.d ft3, ft0, %[k], ft2 \n"
                "fnmsub.d ft4, ft0, %[k], ft2 \n"
                "fmadd.d ft1, %[weight_times_invstd], ft3, %[winvstd_times_meank_sub_dmean]\n"
                "fmadd.d ft1, %[weight_times_invstd], ft4, %[winvstd_times_meank_sub_dmean]\n"
                "j 0f\n"
                "1:\n"
                "fnmsub.d ft3, ft0, %[k], ft2 \n"
                "fmadd.d ft1, %[weight_times_invstd], ft3, %[winvstd_times_meank_sub_dmean]\n"
                "0:\n"
                : [mod_temp] "=r"(mod_temp)
                : [weight_times_invstd] "fr"(weight_times_invstd),
                  [winvstd_times_meank_sub_dmean] "fr"(
                      winvstd_times_meank_sub_dmean),
                  [k] "fr"(k), [work_mod_4] "r"(work_mod_4)
                : "ft0", "ft1", "ft2", "ft3", "ft4", "ft5");
        } while (i < num_channels_to_process);
        // don't need to fpu_fence since last 3 instructions are inconsequential
        __builtin_ssr_barrier(SNRT_SSR_DM1);
        work_mod_4 = next_work_mod_4;
    } while (work_in_tile != 0);
    // notify last tile done
    snrt_ssr_disable();
    snrt_cluster_hw_barrier();
}

static inline uint32_t batchnorm_backward_training_dma_main_loop_fp_agnostic(
    batchnorm_backward_training_layer_t* l,
    uint32_t num_doubles_per_aligned_point, uint32_t num_bytes_per_packed_point,
    uint32_t num_bytes_per_aligned_point,
    bool is_point_aligned_to_8_byte_boundary, uint32_t num_points,
    uint32_t work_left,  // only present for dma
    uint32_t initial_work_in_tile, dm_comm_t* dm_comm,
    uint32_t tile_size_in_points, double* grad_ofmap_scratch,
    double* ifmap_scratch, double* grad_ifmap_scratch, bool buf_flag,
    uint32_t unroll, uint32_t cycles_per_double) {
    snrt_dma_wait_all();

    // signal first iteration
    // compute cores don't have to read dm comm the first time
    snrt_cluster_hw_barrier();

    // skip the first iteration in looping
    uint32_t point_start = initial_work_in_tile;
    uint32_t work_in_tile = initial_work_in_tile;
    uint32_t prev_point_start = 0;
    uint32_t num_points_work_in_prev_tile = initial_work_in_tile;
    // split the remaining work "nicely"
    uint32_t min_loops = ceildiv(work_left, tile_size_in_points);
    // align up to multiple of 2 because that avoids stalling in fpu the
    // best

    uint32_t ideal_work_in_tile =
        min(align_up_non_power_of_2(ceildiv(work_left, min_loops), unroll),
            tile_size_in_points);

    const uint32_t target_points_for_last_tile =
        512 / num_doubles_per_aligned_point;

    while (work_left > 0) {
        // TODO: adaptive scaling but only for loop 1
        if (grad_ifmap_scratch != NULL) {
        work_in_tile = min(ideal_work_in_tile, work_left);
            if (work_in_tile == work_left &&
                target_points_for_last_tile * 2 < work_in_tile) {
                work_in_tile -= target_points_for_last_tile;
            }
        } else {
            work_in_tile = min(ideal_work_in_tile, work_left);
        }

        work_left -= work_in_tile;
        // update comms
        dm_comm->num_points_work_in_tile = work_in_tile;
        dm_comm->work_mod_unroll = work_in_tile % unroll;
        dm_comm->work_div_unroll_sub_1 = work_in_tile / unroll - 1;
        // comm what the next iteration will be
        // wait for potential previous grad_ifmap write out?
        snrt_dma_wait_all();

        initiate_dma_1d_or_2d(
            &grad_ofmap_scratch[tile_size_in_points *
                                num_doubles_per_aligned_point * buf_flag],
            &((char*)l->grad_ofmap)[point_start * num_bytes_per_packed_point],
            num_bytes_per_packed_point, num_bytes_per_aligned_point,
            num_bytes_per_packed_point, work_in_tile,
            is_point_aligned_to_8_byte_boundary);
        initiate_dma_1d_or_2d(
            &ifmap_scratch[tile_size_in_points * num_doubles_per_aligned_point *
                           buf_flag],
            &((char*)l->ifmap)[point_start * num_bytes_per_packed_point],
            num_bytes_per_packed_point, num_bytes_per_aligned_point,
            num_bytes_per_packed_point, work_in_tile,
            is_point_aligned_to_8_byte_boundary);
        // signal to core that current tile has information ready
        snrt_cluster_hw_barrier();
        DUMP(55);
        snrt_dma_wait_all();
        // wait for previous tile to be finished computing, signify current
        // tile inputs done loading
        snrt_cluster_hw_barrier();
        DUMP(56);
        if (grad_ifmap_scratch != NULL) {
            initiate_dma_1d_or_2d(
                &((char*)l->grad_ifmap)[prev_point_start *
                                        num_bytes_per_packed_point],
                &grad_ifmap_scratch[tile_size_in_points *
                                    num_doubles_per_aligned_point *
                                    (!buf_flag)],
                num_bytes_per_packed_point, num_bytes_per_packed_point,
                num_bytes_per_aligned_point, num_points_work_in_prev_tile,
                is_point_aligned_to_8_byte_boundary);
        }
        prev_point_start = point_start;
        num_points_work_in_prev_tile = work_in_tile;
        point_start += work_in_tile;
        buf_flag = !buf_flag;
    }
    dm_comm->num_points_work_in_tile = 0;
    dm_comm->work_mod_unroll = 0;
    dm_comm->work_div_unroll_sub_1 = 0xdeadbeef;
    if (grad_ifmap_scratch == NULL) {
        // load in next batch
        initiate_dma_1d_or_2d(
            &grad_ofmap_scratch[tile_size_in_points *
                                num_doubles_per_aligned_point * buf_flag],
            &((char*)l->grad_ofmap)[0 * num_bytes_per_packed_point],
            num_bytes_per_packed_point, num_bytes_per_aligned_point,
            num_bytes_per_packed_point, min(tile_size_in_points, num_points),
            is_point_aligned_to_8_byte_boundary);
        initiate_dma_1d_or_2d(
            &ifmap_scratch[tile_size_in_points * num_doubles_per_aligned_point *
                           buf_flag],
            &((char*)l->ifmap)[0 * num_bytes_per_packed_point],
            num_bytes_per_packed_point, num_bytes_per_aligned_point,
            num_bytes_per_packed_point, min(tile_size_in_points, num_points),
            is_point_aligned_to_8_byte_boundary);
    }
    // signal last iteration that there is no more work
    snrt_cluster_hw_barrier();
    // wait for last tile to finish
    snrt_cluster_hw_barrier();
    if (grad_ifmap_scratch != NULL) {
        initiate_dma_1d_or_2d(
            &((char*)
                  l->grad_ifmap)[prev_point_start * num_bytes_per_packed_point],
            &grad_ifmap_scratch[tile_size_in_points *
                                num_doubles_per_aligned_point * (!buf_flag)],
            num_bytes_per_packed_point, num_bytes_per_packed_point,
            num_bytes_per_aligned_point, num_points_work_in_prev_tile,
            is_point_aligned_to_8_byte_boundary);
    }
    buf_flag = !buf_flag;
    return buf_flag;
}

static inline void __attribute__((always_inline))
batchnorm_backward_training_fp32_no_loop_1(
    const v2s* grad_ofmap_scratch, const v2s* ifmap_scratch,
    const v2s* current_mean_scratch, v2s* sum_scratch, v2s* dotp_scratch,
    uint32_t num_bytes_per_point, uint32_t num_points_work_for_core_in_tile,
    uint32_t work_mod_3, uint32_t work_div_3_sub_1,
    uint32_t num_doubles_to_process, uint32_t channel_stride) {
    snrt_ssr_loop_2d(
        SNRT_SSR_DM_ALL,
        num_points_work_for_core_in_tile,  // dimension of inner loop
        num_doubles_to_process,            // dimension of outer loop
        num_bytes_per_point,  // stride per inner loop iteration: 1 point
        channel_stride *
            sizeof(double));  // stride per outer loop iteration
    bool frep = num_points_work_for_core_in_tile >= 3;
    register volatile uint32_t i = 0;
    register v2s ZERO asm("ft9");            // can consider fcvt instead
    asm volatile("fcvt.d.w %[ZERO], zero\n"  // vfcvt.s.x raises exception
                                             // despite smallfloat spec
                 : [ZERO] "=fr"(ZERO.f64)::"ft0", "ft1", "ft2");
    register v2s sum_0 = ZERO;
    register v2s sum_1 = ZERO;
    register v2s sum_2 = ZERO;
    register v2s dotp_0 = ZERO;
    register v2s dotp_1 = ZERO;
    register v2s dotp_2 = ZERO;
    snrt_ssr_repeat(SNRT_SSR_DM0, 2);
    snrt_ssr_read(SNRT_SSR_DM0, SNRT_SSR_2D, grad_ofmap_scratch);
    snrt_ssr_read(SNRT_SSR_DM1, SNRT_SSR_2D, ifmap_scratch);
    do {
        register v2s current_mean;
        current_mean.f64 = current_mean_scratch->f64;
        snrt_ssr_enable();
        if (frep) {
            asm volatile(
                "frep.o %[n_frep], 12, 0, 0 \n"
                "vfsub.s ft4, ft1, %[current_mean]\n"
                "vfsub.s ft6, ft1, %[current_mean]\n"
                "vfsub.s ft8, ft1, %[current_mean]\n"
                "vfadd.s %[sum_0], ft0, %[sum_0] \n"
                "vfmul.s ft4, ft4, ft0\n"
                "vfadd.s %[sum_1], ft0, %[sum_1] \n"
                "vfmul.s ft6, ft6, ft0\n"
                "vfadd.s %[sum_2], ft0, %[sum_2] \n"
                "vfmul.s ft8, ft8, ft0\n"
                "vfadd.s %[dotp_0], ft4, %[dotp_0]\n"
                "vfadd.s %[dotp_1], ft6, %[dotp_1]\n"
                "vfadd.s %[dotp_2], ft8, %[dotp_2]\n"
                : [sum_0] "+fr"(sum_0.f64), [sum_1] "+fr"(sum_1.f64),
                  [sum_2] "+fr"(sum_2.f64), [dotp_0] "+fr"(dotp_0.f64),
                  [dotp_1] "+fr"(dotp_1.f64), [dotp_2] "+fr"(dotp_2.f64)
                : [current_mean] "fr"(current_mean.f64), [zero] "fr"(ZERO.f64),
                  [n_frep] "r"(work_div_3_sub_1)
                : "ft0", "ft1", "ft2", "ft3", "ft4", "ft5", "ft6", "ft7",
                  "ft8");
        }

        register uint32_t channel_stride_in_bytes;
        asm volatile(
            "slli %[channel_stride_in_bytes], %[channel_stride], 3\n"  // log_2(sizeof(double))
            "beqz %[i], 1f\n"
            "add %[sum_scratch], %[sum_scratch],%[channel_stride_in_bytes]\n"
            "add %[dotp_scratch], %[dotp_scratch], %[channel_stride_in_bytes]\n"
            "1:\n"
            "addi %[i], %[i], 1\n"
            "beq %[num_doubles_to_process], %[i], 2f\n"  // shortcut when only
                                                         // 1 channel
            "add %[current_mean_scratch], %[current_mean_scratch], %[channel_stride_in_bytes]\n"
            "2:\n"
            : [current_mean_scratch] "+r"(current_mean_scratch),
              [sum_scratch] "+r"(sum_scratch),
              [dotp_scratch] "+r"(dotp_scratch), [i] "+r"(i),
              [channel_stride_in_bytes] "=r"(channel_stride_in_bytes)
            : [channel_stride] "r"(channel_stride),
              [num_doubles_to_process] "r"(num_doubles_to_process)
            : "ft0", "ft1", "ft2");

        register uint32_t mod_temp;
        asm volatile(
            "beqz %[work_mod_3], 0f\n"              // mod is 0
            "andi %[mod_temp], %[work_mod_3], 1\n"  // is last bit 1? if no,
                                                    // then mod is 2
            "bnez %[mod_temp], 1f\n"                // jump to 1 if yes
            "2:\n"
            "vfsub.s ft4, ft1, %[current_mean]\n"
            "vfsub.s ft6, ft1, %[current_mean]\n"
            "vfadd.s %[sum_0], ft0, %[sum_0] \n"
            "vfmul.s ft4, ft4, ft0\n"
            "vfadd.s %[sum_1], ft0, %[sum_1] \n"
            "vfmul.s ft6, ft6, ft0\n"
            "vfadd.s %[dotp_0], ft4, %[dotp_0]\n"
            "vfadd.s %[dotp_1], ft6, %[dotp_1]\n"
            "j 0f\n"
            "1:\n"
            "vfsub.s ft4, ft1, %[current_mean]\n"
            "vfadd.s %[sum_0], ft0, %[sum_0] \n"
            "vfmul.s ft4, ft4, ft0\n"
            "vfadd.s %[dotp_0], ft4, %[dotp_0]\n"
            "0:\n"
            : [sum_0] "+fr"(sum_0.f64), [sum_1] "+fr"(sum_1.f64),
              [sum_2] "+fr"(sum_2.f64), [dotp_0] "+fr"(dotp_0.f64),
              [dotp_1] "+fr"(dotp_1.f64), [dotp_2] "+fr"(dotp_2.f64),
              [mod_temp] "=r"(mod_temp)
            : [current_mean] "fr"(current_mean.f64), [zero] "fr"(ZERO.f64),
              [work_mod_3] "r"(work_mod_3), [n_frep] "r"(work_div_3_sub_1)
            : "ft0", "ft1", "ft2", "ft3", "ft4", "ft5", "ft6");

        register double temp_sum, temp_dotp;
        asm volatile(
            "fld %[temp_sum], 0(%[sum_scratch])\n"
            "fld %[temp_dotp], 0(%[dotp_scratch])\n"
            "vfadd.s %[sum_0], %[temp_sum], %[sum_0]\n"
            "vfadd.s %[dotp_0], %[temp_dotp], %[dotp_0]\n"
            "vfadd.s %[sum_0], %[sum_1], %[sum_0]\n"
            "vfadd.s %[dotp_0], %[dotp_1], %[dotp_0]\n"
            "vfsgnj.s %[sum_1],%[ZERO],%[ZERO]\n"
            "vfsgnj.s %[dotp_1],%[ZERO],%[ZERO]\n"
            "vfadd.s %[sum_0], %[sum_2], %[sum_0]\n"
            "vfadd.s %[dotp_0], %[dotp_2], %[dotp_0]\n"
            "vfsgnj.s %[sum_2],%[ZERO],%[ZERO]\n"
            "vfsgnj.s %[dotp_2],%[ZERO],%[ZERO]\n"
            "fsd %[sum_0], 0(%[sum_scratch])\n"
            "fsd %[dotp_0], 0(%[dotp_scratch])\n"
            "vfsgnj.s %[sum_0],%[ZERO],%[ZERO]\n"
            "vfsgnj.s %[dotp_0],%[ZERO],%[ZERO]\n"
            : [temp_sum] "+fr"(temp_sum), [temp_dotp] "+fr"(temp_dotp),
              [sum_0] "+fr"(sum_0.f64), [sum_1] "+fr"(sum_1.f64),
              [sum_2] "+fr"(sum_2.f64), [dotp_0] "+fr"(dotp_0.f64),
              [dotp_1] "+fr"(dotp_1.f64), [dotp_2] "+fr"(dotp_2.f64)
            : [ZERO] "fr"(ZERO.f64), [sum_scratch] "r"(sum_scratch),
              [dotp_scratch] "r"(dotp_scratch)
            : "ft0", "ft1", "ft2");
        snrt_fpu_fence();
        snrt_ssr_disable();
    } while (i < num_doubles_to_process);
    __builtin_ssr_barrier(SNRT_SSR_DM1);
    snrt_ssr_repeat(SNRT_SSR_DM0, 1);
}

static inline uint32_t __attribute__((always_inline))
batchnorm_backward_training_tile_fp32_looped_1(
    const v2s* grad_ofmap_scratch, const v2s* ifmap_scratch,
    const v2s* current_mean_scratch, v2s* sum_scratch, v2s* dotp_scratch,
    uint32_t num_doubles_per_aligned_point,
    uint32_t work_in_tile,  // requires: > 0
    uint32_t work_mod_3,    // precompute to avoid icache branch misses
    uint32_t work_div_3_sub_1, uint32_t tile_size_in_aligned_points,
    uint32_t num_doubles_work_for_core_per_point,  //  requires: > 0
    uint32_t channel_stride, dm_comm_t* dm_comm) {
    // access pattern: iterate over the different channels, then over
    // the different points
    // Split work over channels to maximize efficacy of frep.
    // outside loop: channels
    // inside loop: points
    uint32_t prev_work = work_in_tile;
    register uint32_t next_work_mod_3;
    register bool frep = work_in_tile >= 3;
    register v2s ZERO asm("ft11");  // can consider fcvt instead
    asm volatile("fcvt.d.w %[ZERO], zero\n"
                 : [ZERO] "=r"(ZERO)::"ft0", "ft1", "ft2");
    bool buf_flag = 0;
    // consider: inlining these as well later
    const uint32_t buf_flag_offset = tile_size_in_aligned_points *
                                     num_doubles_per_aligned_point *
                                     sizeof(double);
    const uint32_t channel_array_reset_dist =
        channel_stride * num_doubles_work_for_core_per_point * sizeof(double);
    const uint32_t inner_loop_stride =
        num_doubles_per_aligned_point * sizeof(double);
    const uint32_t outer_loop_stride = channel_stride * sizeof(double);
    snrt_ssr_loop_2d(
        SNRT_SSR_DM_ALL,
        work_in_tile,                         // dimension of inner loop
        num_doubles_work_for_core_per_point,  // dimension of outer loop
        inner_loop_stride,   // stride per inner loop iteration: 1 point
        outer_loop_stride);  // stride per outer loop iteration
    snrt_ssr_repeat(SNRT_SSR_DM0, 2);
    snrt_ssr_enable();
    // TODO: fix num_channels_work_for_core == 0.
    do {
        register volatile uint32_t i =
            0;  // updated during frep for pseudo-dual issue
        register v2s sum_0 = ZERO;
        register v2s sum_1 = ZERO;
        register v2s sum_2 = ZERO;
        register v2s dotp_0 = ZERO;
        register v2s dotp_1 = ZERO;
        register v2s dotp_2 = ZERO;
        register v2s current_mean;
        current_mean.f64 = current_mean_scratch->f64;
        snrt_cluster_hw_barrier();
        snrt_ssr_read(SNRT_SSR_DM0, SNRT_SSR_2D, grad_ofmap_scratch);
        snrt_ssr_read(SNRT_SSR_DM1, SNRT_SSR_2D, ifmap_scratch);
        // do 1 loop
        do {  // while (i < num_channels_to_process)
            if (frep) {
                asm volatile(
                    "frep.o %[n_frep], 12, 0, 0 \n"
                    "vfsub.s ft4, ft1, %[current_mean]\n"
                    "vfsub.s ft6, ft1, %[current_mean]\n"
                    "vfsub.s ft8, ft1, %[current_mean]\n"
                    "vfadd.s %[sum_0], ft0, %[sum_0] \n"
                    "vfmul.s ft4, ft4, ft0 \n"
                    "vfadd.s %[sum_1], ft0, %[sum_1] \n"
                    "vfmul.s ft6, ft6, ft0 \n"
                    "vfadd.s %[sum_2], ft0, %[sum_2] \n"
                    "vfmul.s ft8, ft8, ft0 \n"
                    "vfadd.s %[dotp_0], ft4,%[dotp_0]\n"
                    "vfadd.s %[dotp_1], ft6,%[dotp_1]\n"
                    "vfadd.s %[dotp_2], ft8,%[dotp_2]\n"
                    : [sum_0] "+fr"(sum_0.f64), [sum_1] "+fr"(sum_1.f64),
                      [sum_2] "+fr"(sum_2.f64), [dotp_0] "+fr"(dotp_0.f64),
                      [dotp_1] "+fr"(dotp_1.f64), [dotp_2] "+fr"(dotp_2.f64)
                    : [current_mean] "fr"(current_mean.f64),
                      [zero] "fr"(ZERO.f64),
                      [n_frep] "r"(
                          work_div_3_sub_1)  // we repeat n_frep+1 times
                    : "ft0", "ft1", "ft2", "ft4", "ft6", "ft8");
            }

            register uint32_t channel_stride_in_bytes;
            asm volatile(
                "slli %[channel_stride_in_bytes], %[channel_stride], 3\n"  // log_2(sizeof(double))
                "beqz %[i], 1f\n"
                "add %[sum_scratch], %[sum_scratch],%[channel_stride_in_bytes]\n"
                "add %[dotp_scratch], %[dotp_scratch], %[channel_stride_in_bytes]\n"
                "1:\n"
                "addi %[i], %[i], 1\n"
                "add %[current_mean_scratch], %[current_mean_scratch], %[channel_stride_in_bytes]\n"
                : [current_mean_scratch] "+r"(current_mean_scratch),
                  [sum_scratch] "+r"(sum_scratch),
                  [dotp_scratch] "+r"(dotp_scratch), [i] "+&r"(i),
                  [channel_stride_in_bytes] "=r"(channel_stride_in_bytes)
                : [channel_stride] "r"(channel_stride),
                  [num_doubles_work_for_core_per_point] "r"(
                      num_doubles_work_for_core_per_point)
                : "ft0", "ft1", "ft2");

            register uint32_t temp;
            asm volatile(
                "bne %[i], %[num_doubles_work_for_core_per_point], 2f\n"
                "sub %[current_mean_scratch], %[current_mean_scratch], %[channel_array_reset_dist]\n"
                "xori %[buf_flag], %[buf_flag], 1\n"
                "csrr x0, 0x7C2\n"  // wait for dma to compute parameters
                                    // because I don't want to do math here
                "lw %[work_in_tile], %[work_in_tile_offset](%[dm_comm])\n"
                "lw %[next_work_mod_3], %[work_mod_3_offset](%[dm_comm])\n"
                "lw %[work_div_3_sub_1], %[work_div_3_sub_1_offset](%[dm_comm])\n"
                "slti %[frep], %[work_in_tile], 3\n"  // cmp frep < 3, then
                                                      // negate in next
                                                      // instruction
                "xori %[frep], %[frep], 1\n"
                "beq %[work_in_tile], %[prev_work], 4f\n"   // check if we need
                                                            // to update ssr. If
                                                            // so, just update
                "addi %[prev_work], %[work_in_tile], -1\n"  // a = --b0
                "scfgwi %[prev_work], %[DM_ALL] | %[REG_BOUNDS_PLUS_0]<<5\n"  // write_ssr_config
                "mul %[prev_work], %[prev_work], %[inner_loop_stride]\n"
                "sub %[prev_work], %[outer_loop_stride], %[prev_work]\n"
                "scfgwi %[prev_work], %[DM_ALL] | %[REG_STRIDES_PLUS_1]<<5\n"
                // first stride still the same
                // a = b0 * s0
                // a = s1 - a
                // scfgwi %[REG_STRIDES_PLUS_1], %[DM_ALL] | %[a]<<5\n
                "mv %[prev_work], %[work_in_tile]\n"  // now use prev_work as
                                                      // prev_work instead of a
                                                      // temporary
                "4:\n"
                "beqz %[buf_flag], 3f\n"
                // buf_flag is 1, add to the scratches
                "add %[grad_ofmap_scratch], %[grad_ofmap_scratch], %[buf_flag_offset]\n"
                "add %[ifmap_scratch], %[ifmap_scratch], %[buf_flag_offset]\n"
                "j 2f\n"
                "3:\n"
                // buf_flag is 0, subtract back to original
                "sub %[grad_ofmap_scratch], %[grad_ofmap_scratch], %[buf_flag_offset]\n"
                "sub %[ifmap_scratch], %[ifmap_scratch], %[buf_flag_offset]\n"
                "2:\n"
                : [buf_flag] "+r"(buf_flag),
                  [current_mean_scratch] "+r"(current_mean_scratch),
                  [work_in_tile] "+r"(work_in_tile),
                  [next_work_mod_3] "=r"(next_work_mod_3),
                  [prev_work] "+r"(prev_work), [frep] "+r"(frep),
                  [work_div_3_sub_1] "+r"(work_div_3_sub_1),
                  [grad_ofmap_scratch] "+r"(grad_ofmap_scratch),
                  [ifmap_scratch] "+r"(ifmap_scratch)
                : [i] "r"(i),
                  [num_doubles_work_for_core_per_point] "r"(
                      num_doubles_work_for_core_per_point),
                  [channel_array_reset_dist] "r"(channel_array_reset_dist),
                  [work_in_tile_offset] "i"(
                      offsetof(dm_comm_t, num_points_work_in_tile)),
                  [work_mod_3_offset] "i"(offsetof(dm_comm_t, work_mod_3)),
                  [work_div_3_sub_1_offset] "i"(
                      offsetof(dm_comm_t, work_div_3_sub_1)),
                  [REG_BOUNDS_PLUS_0] "i"(REG_BOUNDS),
                  [DM_ALL] "i"(SNRT_SSR_DM_ALL),
                  [REG_STRIDES_PLUS_1] "i"(REG_STRIDES + 1),
                  [inner_loop_stride] "r"(inner_loop_stride),
                  [outer_loop_stride] "r"(outer_loop_stride),
                  [dm_comm] "r"(dm_comm), [buf_flag_offset] "r"(buf_flag_offset)
                : "ft0", "ft1", "ft2", "x0");

            asm volatile(
                "beqz %[work_mod_3], 0f\n"              // mod is 0
                "andi %[mod_temp], %[work_mod_3], 1\n"  // is last bit 1? if
                                                        // yes, then mod is 1
                "bnez %[mod_temp], 1f\n"                // jump to 1 if yes
                "2:\n"
                "vfsub.s ft4, ft1, %[current_mean]\n"
                "vfsub.s ft6, ft1, %[current_mean]\n"
                "vfadd.s %[sum_0], ft0, %[sum_0] \n"
                "vfmul.s ft4, ft4, ft0 \n"
                "vfadd.s %[sum_1], ft0, %[sum_1] \n"
                "vfmul.s ft6, ft6, ft0 \n"
                "vfadd.s %[dotp_0], ft4,%[dotp_0]\n"
                "vfadd.s %[dotp_1], ft6,%[dotp_1]\n"
                "j 0f\n"
                "1:\n"
                "vfsub.s ft4, ft1, %[current_mean]\n"
                "vfadd.s %[sum_0], ft0, %[sum_0] \n"
                "vfmul.s ft4, ft4, ft0 \n"
                "vfadd.s %[dotp_0], ft4,%[dotp_0]\n"
                "0:\n"
                : [sum_0] "+fr"(sum_0.f64), [sum_1] "+fr"(sum_1.f64),
                  [sum_2] "+fr"(sum_2.f64), [dotp_0] "+fr"(dotp_0.f64),
                  [dotp_1] "+fr"(dotp_1.f64), [dotp_2] "+fr"(dotp_2.f64),
                  [mod_temp] "=r"(temp)
                : [current_mean] "fr"(current_mean.f64), [zero] "fr"(ZERO.f64),
                  [work_mod_3] "r"(work_mod_3), [n_frep] "r"(work_div_3_sub_1)
                : "ft0", "ft1", "ft2", "ft3", "ft4", "ft5", "ft6");

            register double temp_sum, temp_dotp;
            asm volatile(
                "fld %[temp_sum], 0(%[sum_scratch])\n"
                "fld %[temp_dotp], 0(%[dotp_scratch])\n"
                "vfadd.s %[sum_0], %[temp_sum], %[sum_0]\n"
                "vfadd.s %[dotp_0], %[temp_dotp], %[dotp_0]\n"
                // interleave 0 resetting and loading between fadd latency
                // don't need to synchronize here because the integer core can't
                // issue these instructions until the previous increments have
                // happened
                "fld %[current_mean],0(%[current_mean_scratch])\n"
                "vfadd.s %[sum_0], %[sum_2], %[sum_0]\n"
                "vfadd.s %[dotp_0], %[dotp_2], %[dotp_0]\n"
                "vfsgnj.s %[sum_2],%[ZERO],%[ZERO]\n"
                "vfsgnj.s %[dotp_2],%[ZERO],%[ZERO]\n"
                "vfadd.s %[sum_0], %[sum_1], %[sum_0]\n"
                "vfadd.s %[dotp_0], %[dotp_1], %[dotp_0]\n"
                "vfsgnj.s %[sum_1],%[ZERO],%[ZERO]\n"
                "vfsgnj.s %[dotp_1],%[ZERO],%[ZERO]\n"
                "fsd %[sum_0], 0(%[sum_scratch])\n"
                "fsd %[dotp_0], 0(%[dotp_scratch])\n"
                "vfsgnj.s %[sum_0],%[ZERO],%[ZERO]\n"
                "vfsgnj.s %[dotp_0],%[ZERO],%[ZERO]\n"
                : [temp_sum] "+fr"(temp_sum), [temp_dotp] "+fr"(temp_dotp),
                  [sum_0] "+fr"(sum_0.f64), [sum_1] "+fr"(sum_1.f64),
                  [sum_2] "+fr"(sum_2.f64), [dotp_0] "+fr"(dotp_0.f64),
                  [dotp_1] "+fr"(dotp_1.f64), [dotp_2] "+fr"(dotp_2.f64),
                  [current_mean] "=fr"(current_mean.f64)
                : [ZERO] "fr"(ZERO.f64),
                  [current_mean_scratch] "r"(current_mean_scratch),
                  [sum_scratch] "r"(sum_scratch),
                  [dotp_scratch] "r"(dotp_scratch)
                : "ft0", "ft1", "ft2");
        } while (i < num_doubles_work_for_core_per_point);
        // don't need to fpu_fence since last 3 instructions are inconsequential
        // __builtin_ssr_barrier(SNRT_SSR_DM1);
        work_mod_3 = next_work_mod_3;
        sum_scratch -=
            channel_stride * (num_doubles_work_for_core_per_point - 1);
        dotp_scratch -=
            channel_stride * (num_doubles_work_for_core_per_point - 1);
    } while (work_in_tile != 0);
    // notify last tile done
    snrt_ssr_disable();
    snrt_ssr_repeat(SNRT_SSR_DM0, 1);
    snrt_cluster_hw_barrier();
    return buf_flag;
}

static inline void __attribute__((always_inline))
batchnorm_backward_training_fp32_no_loop_2(
    const v2s* grad_ofmap_scratch, v2s* grad_ifmap_scratch,
    const v2s* ifmap_scratch, const v2s* weight_times_invstd_scratch,
    const v2s* k_scratch,
    const v2s* winvstd_times_meank_sub_dmean_scratch,
    uint32_t num_bytes_per_point,
    uint32_t num_points_work_for_core_in_tile, uint32_t work_mod_3,
    uint32_t work_div_3_sub_1, uint32_t num_doubles_to_process,
    uint32_t channel_stride) {
    snrt_ssr_loop_2d(
        SNRT_SSR_DM_ALL,
        num_points_work_for_core_in_tile,  // dimension of inner loop
        num_doubles_to_process,            // dimension of outer loop
        num_bytes_per_point,  // stride per inner loop iteration: 1 point
        channel_stride *
            sizeof(double));  // stride per outer loop iteration
    bool frep = num_points_work_for_core_in_tile >= 3;
    register volatile uint32_t i = 0;
    snrt_ssr_read(SNRT_SSR_DM0, SNRT_SSR_2D, ifmap_scratch);
    snrt_ssr_write(SNRT_SSR_DM1, SNRT_SSR_2D, grad_ifmap_scratch);
    snrt_ssr_read(SNRT_SSR_DM2, SNRT_SSR_2D, grad_ofmap_scratch);
    do {
        register v2s weight_times_invstd;
        weight_times_invstd.f64 = weight_times_invstd_scratch->f64;
        register v2s winvstd_times_meank_sub_dmean;
        winvstd_times_meank_sub_dmean.f64 = winvstd_times_meank_sub_dmean_scratch->f64;
        register v2s k;
        k.f64 = k_scratch->f64;
        snrt_ssr_enable();
        if (frep) {
            asm volatile(
                "frep.o %[n_frep], 12, 0, 0 \n"
                "vfmul.s ft3, ft0, %[k]\n"
                "vfmul.s ft4, ft0, %[k]\n"
                "vfmul.s ft5, ft0, %[k]\n"
                "vfsub.s ft3, ft2, ft3\n"
                "vfsub.s ft4, ft2, ft4\n"
                "vfsub.s ft5, ft2, ft5\n"
                "vfmul.s ft3, ft3, %[weight_times_invstd] \n"
                "vfmul.s ft4, ft4, %[weight_times_invstd] \n"
                "vfmul.s ft5, ft5, %[weight_times_invstd] \n"
                "vfadd.s ft1, ft3, %[winvstd_times_meank_sub_dmean] \n"
                "vfadd.s ft1, ft4, %[winvstd_times_meank_sub_dmean] \n"
                "vfadd.s ft1, ft5, %[winvstd_times_meank_sub_dmean] \n"
                :
                : [weight_times_invstd] "fr"(weight_times_invstd.f64),
                  [winvstd_times_meank_sub_dmean] "fr"(
                      winvstd_times_meank_sub_dmean.f64),
                  [k] "fr"(k.f64), [n_frep] "r"(work_div_3_sub_1)
                : "ft0", "ft1", "ft2", "ft3", "ft4", "ft5", "ft6");
        }

        register uint32_t channel_stride_in_bytes;
        asm volatile(
            "slli %[channel_stride_in_bytes], %[channel_stride], 3\n"  // log_2(sizeof(double))
            "addi %[i], %[i], 1\n"
            "beq %[num_doubles_to_process], %[i], 2f\n"  // shortcut when only
                                                         // 1 channel
            "add %[weight_times_invstd_scratch], %[weight_times_invstd_scratch], %[channel_stride_in_bytes]\n"
            "add %[k_scratch], %[k_scratch], %[channel_stride_in_bytes]\n"
            "add %[winvstd_times_meank_sub_dmean_scratch], %[winvstd_times_meank_sub_dmean_scratch], %[channel_stride_in_bytes]\n"
            "2:\n"
            : [weight_times_invstd_scratch] "+r"(weight_times_invstd_scratch),
              [k_scratch] "+r"(k_scratch),
              [winvstd_times_meank_sub_dmean_scratch] "+r"(
                  winvstd_times_meank_sub_dmean_scratch),
              [i] "+r"(i),
              [channel_stride_in_bytes] "=r"(channel_stride_in_bytes)
            : [channel_stride] "r"(channel_stride),
              [num_doubles_to_process] "r"(num_doubles_to_process)
            : "ft0", "ft1", "ft2");

        register uint32_t mod_temp;
        asm volatile(
            "beqz %[work_mod_3], 0f\n"              // mod is 0
            "andi %[mod_temp], %[work_mod_3], 1\n"  // is last bit 1? if no,
                                                    // then mod is 2
            "beqz %[mod_temp], 2f\n"                // jump to 2 if no
            "andi %[mod_temp], %[work_mod_3], 2\n"  // is last bit 1? if no,
                                                    // then mod is 1
            "beqz %[mod_temp], 1f\n"                // jump to 1 if no
            "3:\n"
            "vfmul.s ft3, ft0, %[k]\n"
            "vfmul.s ft4, ft0, %[k]\n"
            "vfmul.s ft5, ft0, %[k]\n"
            "vfsub.s ft3, ft2, ft3\n"
            "vfsub.s ft4, ft2, ft4\n"
            "vfsub.s ft5, ft2, ft5\n"
            "vfmul.s ft3, ft3, %[weight_times_invstd] \n"
            "vfmul.s ft4, ft4, %[weight_times_invstd] \n"
            "vfmul.s ft5, ft5, %[weight_times_invstd] \n"
            "vfadd.s ft1, ft3, %[winvstd_times_meank_sub_dmean] \n"
            "vfadd.s ft1, ft4, %[winvstd_times_meank_sub_dmean] \n"
            "vfadd.s ft1, ft5, %[winvstd_times_meank_sub_dmean] \n"
            "j 0f\n"
            "2:\n"
            "vfmul.s ft3, ft0, %[k]\n"
            "vfmul.s ft4, ft0, %[k]\n"
            "vfsub.s ft3, ft2, ft3\n"
            "vfsub.s ft4, ft2, ft4\n"
            "vfmul.s ft3, ft3, %[weight_times_invstd] \n"
            "vfmul.s ft4, ft4, %[weight_times_invstd] \n"
            "vfadd.s ft1, ft3, %[winvstd_times_meank_sub_dmean] \n"
            "vfadd.s ft1, ft4, %[winvstd_times_meank_sub_dmean] \n"
            "j 0f\n"
            "1:\n"
            "vfmul.s ft3, ft0, %[k]\n"
            "vfsub.s ft3, ft2, ft3\n"
            "vfmul.s ft3, ft3, %[weight_times_invstd] \n"
            "vfadd.s ft1, ft3, %[winvstd_times_meank_sub_dmean] \n"
            "0:\n"
            : [mod_temp] "=r"(mod_temp)
            : [weight_times_invstd] "fr"(weight_times_invstd.f64),
              [winvstd_times_meank_sub_dmean] "fr"(
                  winvstd_times_meank_sub_dmean.f64),
              [k] "fr"(k.f64), [work_mod_3] "r"(work_mod_3)
            : "ft0", "ft1", "ft2", "ft3", "ft4", "ft5");
        snrt_fpu_fence();
        snrt_ssr_disable();
    } while (i < num_doubles_to_process);
    __builtin_ssr_barrier(SNRT_SSR_DM1);
}

static inline void __attribute__((always_inline))
batchnorm_backward_training_tile_fp32_looped_2(
<<<<<<< HEAD
    const v2s* grad_ofmap_scratch, 
    v2s* grad_ifmap_scratch,
    const v2s* ifmap_scratch, const v2s* weight_times_invstd_scratch,
    const v2s* k_scratch,
    const v2s* winvstd_times_meank_sub_dmean_scratch,
    uint32_t num_doubles_per_aligned_point,
=======
    const v2s* grad_ofmap_scratch, v2s* grad_ifmap_scratch,
    const v2s* ifmap_scratch, const v2s* current_mean_scratch,
    const v2s* weight_scratch, const v2s* invstd_scratch, const v2s* k_scratch,
    const v2s* grad_mean_scratch, uint32_t buf_flag, uint32_t num_doubles_per_aligned_point,
>>>>>>> 25a7ca6a
    uint32_t work_in_tile,  // requires: > 0
    uint32_t work_mod_3,    // precompute to avoid icache branch misses
    uint32_t work_div_3_sub_1, uint32_t tile_size_in_aligned_points,
    uint32_t num_doubles_work_for_core_per_point,  //  requires: > 0
    uint32_t channel_stride, dm_comm_t* dm_comm) {
    // access pattern: iterate over the different channels, then over
    // the different points
    // Split work over channels to maximize efficacy of frep.
    // outside loop: channels
    // inside loop: points
    uint32_t prev_work = work_in_tile;
    register uint32_t next_work_mod_3;
    register uint32_t frep = work_in_tile >= 4;
    register v2s ZERO asm("ft11");  // can consider fcvt instead
    asm volatile("fcvt.d.w %[ZERO], zero\n"
                 : [ZERO] "=r"(ZERO)::"ft0", "ft1", "ft2");

    // consider: inlining these as well later
    const uint32_t buf_flag_offset = tile_size_in_aligned_points *
                                     num_doubles_per_aligned_point *
                                     sizeof(double);
    const uint32_t input_channel_array_reset_dist =
        channel_stride * num_doubles_work_for_core_per_point * sizeof(double);
    const uint32_t inner_loop_stride =
        num_doubles_per_aligned_point * sizeof(double);
    const uint32_t outer_loop_stride = channel_stride * sizeof(double);
    snrt_ssr_loop_2d(
        SNRT_SSR_DM_ALL,
        work_in_tile,                         // dimension of inner loop
        num_doubles_work_for_core_per_point,  // dimension of outer loop
        inner_loop_stride,   // stride per inner loop iteration: 1 point
        outer_loop_stride);  // stride per outer loop iteration

    if (buf_flag) {
        ifmap_scratch += tile_size_in_aligned_points * num_doubles_per_aligned_point;
        grad_ifmap_scratch += tile_size_in_aligned_points * num_doubles_per_aligned_point;
        grad_ofmap_scratch += tile_size_in_aligned_points * num_doubles_per_aligned_point;
    }
    do {
        register volatile uint32_t i =
            0;  // updated during frep for pseudo-dual issue
        snrt_cluster_hw_barrier();
        snrt_ssr_read(SNRT_SSR_DM0, SNRT_SSR_2D, ifmap_scratch);
        snrt_ssr_write(SNRT_SSR_DM1, SNRT_SSR_2D, grad_ifmap_scratch);
        snrt_ssr_read(SNRT_SSR_DM2, SNRT_SSR_2D, grad_ofmap_scratch);
        // do 1 loop
        do {  // while (i < num_channels_to_process)
<<<<<<< HEAD
            // Can only manual unroll 5 times since the max for frep is 16
            register v2s weight_times_invstd;
            weight_times_invstd.f64 = weight_times_invstd_scratch->f64;
            register v2s winvstd_times_meank_sub_dmean;
            winvstd_times_meank_sub_dmean.f64 = winvstd_times_meank_sub_dmean_scratch->f64;
=======
            // Can only manual unroll 3 times since the max for frep is 16
            register v2s invstd;
            invstd.f64 = invstd_scratch->f64;
            register v2s current_mean;
            current_mean.f64 = current_mean_scratch->f64;
>>>>>>> 25a7ca6a
            register v2s k;
            k.f64 = k_scratch->f64;
            snrt_ssr_enable();
            asm volatile(
                "frep.o %[n_frep], 12, 0, 0 \n"
                "vfmul.s ft3, ft0, %[k]\n"
                "vfmul.s ft4, ft0, %[k]\n"
                "vfmul.s ft5, ft0, %[k]\n"
                "vfsub.s ft3, ft2, ft3\n"
                "vfsub.s ft4, ft2, ft4\n"
                "vfsub.s ft5, ft2, ft5\n"
                "vfmul.s ft3, ft3, %[weight_times_invstd] \n"
                "vfmul.s ft4, ft4, %[weight_times_invstd] \n"
                "vfmul.s ft5, ft5, %[weight_times_invstd] \n"
                "vfadd.s ft1, ft3, %[winvstd_times_meank_sub_dmean] \n"
                "vfadd.s ft1, ft4, %[winvstd_times_meank_sub_dmean] \n"
                "vfadd.s ft1, ft5, %[winvstd_times_meank_sub_dmean] \n"
                :
                : [weight_times_invstd] "fr"(weight_times_invstd.f64),
                  [winvstd_times_meank_sub_dmean] "fr"(
                      winvstd_times_meank_sub_dmean.f64),
                  [k] "fr"(k.f64), [n_frep] "r"(work_div_3_sub_1)
                : "ft0", "ft1", "ft2", "ft3", "ft4", "ft5", "ft6");

            register uint32_t channel_stride_in_bytes;
            asm volatile(
                "slli %[channel_stride_in_bytes], %[channel_stride], 3\n"  // log_2(sizeof(double))
                "addi %[i], %[i], 1\n"
                "add %[weight_times_invstd_scratch], %[weight_times_invstd_scratch], %[channel_stride_in_bytes]\n"
                "add %[k_scratch], %[k_scratch], %[channel_stride_in_bytes]\n"
                "add %[winvstd_times_meank_sub_dmean_scratch], %[winvstd_times_meank_sub_dmean_scratch], %[channel_stride_in_bytes]\n"
                : [weight_times_invstd_scratch] "+r"(
                      weight_times_invstd_scratch),
                  [k_scratch] "+r"(k_scratch),
                  [winvstd_times_meank_sub_dmean_scratch] "+r"(
                      winvstd_times_meank_sub_dmean_scratch),
                  [i] "+r"(i),
                  [channel_stride_in_bytes] "=r"(channel_stride_in_bytes)
                : [channel_stride] "r"(channel_stride),
                  [num_doubles_work_for_core_per_point] "r"(
                      num_doubles_work_for_core_per_point)
                : "ft0", "ft1", "ft2");

            register uint32_t temp;
            asm volatile(
                "bne %[i], %[num_doubles_work_for_core_per_point], 2f\n"
                // extra check here for channels == 1. THen don't sub
                "sub %[weight_times_invstd_scratch], %[weight_times_invstd_scratch], %[input_channel_array_reset_dist]\n"
                "sub %[k_scratch], %[k_scratch], %[input_channel_array_reset_dist]\n"
                "sub %[winvstd_times_meank_sub_dmean_scratch], %[winvstd_times_meank_sub_dmean_scratch], %[input_channel_array_reset_dist]\n"
                "xori %[buf_flag], %[buf_flag], 1\n"
                "csrr x0, 0x7C2\n"  // wait for dma to compute parameters
                                    // because I don't want to do math here
                "lw %[work_in_tile], %[work_in_tile_offset](%[dm_comm])\n"
                "lw %[next_work_mod_3], %[work_mod_3_offset](%[dm_comm])\n"
                "lw %[work_div_3_sub_1], %[work_div_3_sub_1_offset](%[dm_comm])\n"
                "slti %[frep], %[work_in_tile], 4\n"  // cmp frep < 4, then
                                                      // negate in next
                                                      // instruction
                "xori %[frep], %[frep], 1\n"
                "beq %[work_in_tile], %[prev_work], 4f\n"   // check if we need
                                                            // to update ssr. If
                                                            // so, just update
                                                            // the bounds
                "addi %[prev_work], %[work_in_tile], -1\n"  // a = --b0
                "scfgwi %[prev_work], %[DM_ALL] | %[REG_BOUNDS_PLUS_0]<<5\n"  // write_ssr_config
                "mul %[prev_work], %[prev_work], %[inner_loop_stride]\n"
                "sub %[prev_work], %[outer_loop_stride], %[prev_work]\n"
                "scfgwi %[prev_work], %[DM_ALL] | %[REG_STRIDES_PLUS_1]<<5\n"
                // first stride still the same
                // a = b0 * s0
                // a = s1 - a
                // scfgwi %[REG_STRIDES_PLUS_1], %[DM_ALL] | %[a]<<5\n
                "mv %[prev_work], %[work_in_tile]\n"  // now use prev_work as
                                                      // prev_work instead of a
                                                      // temporary
                "4:\n"
                "beqz %[buf_flag], 3f\n"
                // buf_flag is 1, add to the scratches
                "add %[grad_ofmap_scratch], %[grad_ofmap_scratch], %[buf_flag_offset]\n"
                "add %[grad_ifmap_scratch], %[grad_ifmap_scratch], %[buf_flag_offset]\n"
                "add %[ifmap_scratch], %[ifmap_scratch], %[buf_flag_offset]\n"
                "j 2f\n"
                "3:\n"
                // buf_flag is 0, subtract back to original
                "sub %[grad_ofmap_scratch], %[grad_ofmap_scratch], %[buf_flag_offset]\n"
                "sub %[grad_ifmap_scratch], %[grad_ifmap_scratch], %[buf_flag_offset]\n"
                "sub %[ifmap_scratch], %[ifmap_scratch], %[buf_flag_offset]\n"
                "2:\n"
                : [buf_flag] "+r"(buf_flag),
                  [weight_times_invstd_scratch] "+r"(
                      weight_times_invstd_scratch),
                  [k_scratch] "+r"(k_scratch),
                  [winvstd_times_meank_sub_dmean_scratch] "+r"(
                      winvstd_times_meank_sub_dmean_scratch),
                  [work_in_tile] "+r"(work_in_tile),
                  [next_work_mod_3] "=r"(next_work_mod_3),
                  [prev_work] "+r"(prev_work), [frep] "+r"(frep),
                  [work_div_3_sub_1] "+r"(work_div_3_sub_1),
                  [grad_ofmap_scratch] "+r"(grad_ofmap_scratch),
                  [grad_ifmap_scratch] "+r"(grad_ifmap_scratch),
                  [ifmap_scratch] "+r"(ifmap_scratch)
                : [i] "r"(i),
                  [num_doubles_work_for_core_per_point] "r"(
                      num_doubles_work_for_core_per_point),
                  [input_channel_array_reset_dist] "r"(input_channel_array_reset_dist),
                  [work_in_tile_offset] "i"(
                      offsetof(dm_comm_t, num_points_work_in_tile)),
                  [work_mod_3_offset] "i"(offsetof(dm_comm_t, work_mod_3)),
                  [work_div_3_sub_1_offset] "i"(
                      offsetof(dm_comm_t, work_div_3_sub_1)),
                  [REG_BOUNDS_PLUS_0] "i"(REG_BOUNDS),
                  [DM_ALL] "i"(SNRT_SSR_DM_ALL),
                  [REG_STRIDES_PLUS_1] "i"(REG_STRIDES + 1),
                  [inner_loop_stride] "r"(inner_loop_stride),
                  [outer_loop_stride] "r"(outer_loop_stride),
                  [dm_comm] "r"(dm_comm), [buf_flag_offset] "r"(buf_flag_offset)
                : "ft0", "ft1", "ft2", "x0", "memory");

            asm volatile(
                "beqz %[work_mod_3], 0f\n"              // mod is 0
                "andi %[mod_temp], %[work_mod_3], 1\n"  // is last bit 1? if no,
                                                        // then mod is 2
                "beqz %[mod_temp], 2f\n"                // jump to 2 if no
                "andi %[mod_temp], %[work_mod_3], 2\n"  // is last bit 1? if no,
                                                        // then mod is 1
                "beqz %[mod_temp], 1f\n"                // jump to 1 if no
                "3:\n"
                "vfmul.s ft3, ft0, %[k]\n"
                "vfmul.s ft4, ft0, %[k]\n"
                "vfmul.s ft5, ft0, %[k]\n"
                "vfsub.s ft3, ft2, ft3\n"
                "vfsub.s ft4, ft2, ft4\n"
                "vfsub.s ft5, ft2, ft5\n"
                "vfmul.s ft3, ft3, %[weight_times_invstd] \n"
                "vfmul.s ft4, ft4, %[weight_times_invstd] \n"
                "vfmul.s ft5, ft5, %[weight_times_invstd] \n"
                "vfadd.s ft1, ft3, %[winvstd_times_meank_sub_dmean] \n"
                "vfadd.s ft1, ft4, %[winvstd_times_meank_sub_dmean] \n"
                "vfadd.s ft1, ft5, %[winvstd_times_meank_sub_dmean] \n"
                "j 0f\n"
                "2:\n"
                "vfmul.s ft3, ft0, %[k]\n"
                "vfmul.s ft4, ft0, %[k]\n"
                "vfsub.s ft3, ft2, ft3\n"
                "vfsub.s ft4, ft2, ft4\n"
                "vfmul.s ft3, ft3, %[weight_times_invstd] \n"
                "vfmul.s ft4, ft4, %[weight_times_invstd] \n"
                "vfadd.s ft1, ft3, %[winvstd_times_meank_sub_dmean] \n"
                "vfadd.s ft1, ft4, %[winvstd_times_meank_sub_dmean] \n"
                "j 0f\n"
                "1:\n"
                "vfmul.s ft3, ft0, %[k]\n"
                "vfsub.s ft3, ft2, ft3\n"
                "vfmul.s ft3, ft3, %[weight_times_invstd] \n"
                "vfadd.s ft1, ft3, %[winvstd_times_meank_sub_dmean] \n"
                "0:\n"
                : [mod_temp] "=r"(temp)
                : [weight_times_invstd] "fr"(weight_times_invstd.f64),
                  [winvstd_times_meank_sub_dmean] "fr"(
                      winvstd_times_meank_sub_dmean.f64),
                  [k] "fr"(k.f64), [work_mod_3] "r"(work_mod_3)
                : "ft0", "ft1", "ft2", "ft3", "ft4", "ft5");
            snrt_ssr_disable();
        } while (i < num_doubles_work_for_core_per_point);
        // don't need to fpu_fence since last 3 instructions are inconsequential
        __builtin_ssr_barrier(SNRT_SSR_DM1);
        work_mod_3 = next_work_mod_3;
    } while (work_in_tile != 0);
    // notify last tile done
    snrt_cluster_hw_barrier();
}<|MERGE_RESOLUTION|>--- conflicted
+++ resolved
@@ -3654,19 +3654,12 @@
 
 static inline void __attribute__((always_inline))
 batchnorm_backward_training_tile_fp32_looped_2(
-<<<<<<< HEAD
     const v2s* grad_ofmap_scratch, 
     v2s* grad_ifmap_scratch,
     const v2s* ifmap_scratch, const v2s* weight_times_invstd_scratch,
     const v2s* k_scratch,
     const v2s* winvstd_times_meank_sub_dmean_scratch,
-    uint32_t num_doubles_per_aligned_point,
-=======
-    const v2s* grad_ofmap_scratch, v2s* grad_ifmap_scratch,
-    const v2s* ifmap_scratch, const v2s* current_mean_scratch,
-    const v2s* weight_scratch, const v2s* invstd_scratch, const v2s* k_scratch,
-    const v2s* grad_mean_scratch, uint32_t buf_flag, uint32_t num_doubles_per_aligned_point,
->>>>>>> 25a7ca6a
+    uint32_t buf_flag, uint32_t num_doubles_per_aligned_point,
     uint32_t work_in_tile,  // requires: > 0
     uint32_t work_mod_3,    // precompute to avoid icache branch misses
     uint32_t work_div_3_sub_1, uint32_t tile_size_in_aligned_points,
@@ -3714,19 +3707,11 @@
         snrt_ssr_read(SNRT_SSR_DM2, SNRT_SSR_2D, grad_ofmap_scratch);
         // do 1 loop
         do {  // while (i < num_channels_to_process)
-<<<<<<< HEAD
-            // Can only manual unroll 5 times since the max for frep is 16
+            // Can only manual unroll 3 times since the max for frep is 16
             register v2s weight_times_invstd;
             weight_times_invstd.f64 = weight_times_invstd_scratch->f64;
             register v2s winvstd_times_meank_sub_dmean;
             winvstd_times_meank_sub_dmean.f64 = winvstd_times_meank_sub_dmean_scratch->f64;
-=======
-            // Can only manual unroll 3 times since the max for frep is 16
-            register v2s invstd;
-            invstd.f64 = invstd_scratch->f64;
-            register v2s current_mean;
-            current_mean.f64 = current_mean_scratch->f64;
->>>>>>> 25a7ca6a
             register v2s k;
             k.f64 = k_scratch->f64;
             snrt_ssr_enable();
